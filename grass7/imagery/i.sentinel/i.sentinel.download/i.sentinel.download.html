--- conflicted
+++ resolved
@@ -150,10 +150,6 @@
   <li><em>retrieve data directly from the GUI, you can retrieve only 1 product per half hour while</em></li>
   <li><em>from APIHub 20 products each 12h</em></li>
 </ul>
-<<<<<<< HEAD
-
-=======
->>>>>>> 9ecd711c
 
 To work with LTA you need to define the <b>sleep</b> parameter (and you can set the maximum number of retries with
 the <b>retry</b> parameter) to retry a download after the <b>sleep</b> value in minutes.
