#!/usr/bin/env python
#
############################################################################
#
# MODULE:      i.sentinel.download
# AUTHOR(S):   Martin Landa
# PURPOSE:     Downloads Sentinel data from Copernicus Open Access Hub
#              using sentinelsat library.
# COPYRIGHT:   (C) 2018-2019 by Martin Landa, and the GRASS development team
#
#              This program is free software under the GNU General Public
#              License (>=v2). Read the file COPYING that comes with GRASS
#              for details.
#
#############################################################################

#%module
#% description: Downloads Sentinel satellite data from Copernicus Open Access Hub using sentinelsat library.
#% keyword: imagery
#% keyword: satellite
#% keyword: Sentinel
#% keyword: download
#%end
#%option G_OPT_F_INPUT
#% key: settings
#% label: Full path to settings file (user, password)
#% description: '-' for standard input
#%end
#%option G_OPT_M_DIR
#% key: output
#% description: Name for output directory where to store downloaded Sentinel data
#% required: no
#% guisection: Output
#%end
#%option G_OPT_V_OUTPUT
#% key: footprints
#% description: Name for output vector map with footprints
#% label: Only supported for download from ESA_Copernicus Open Access Hub
#% required: no
#% guisection: Output
#%end
#%option G_OPT_V_MAP
#% description: If not given then current computational extent is used
#% label: Name of input vector map to define Area of Interest (AOI)
#% required: no
#% guisection: Region
#%end
#%option
#% key: area_relation
#% type: string
#% description: Spatial relation of footprint to AOI
#% label: ESA Copernicus Open Access Hub allows all three, USGS Earth Explorer only 'Intersects' option
#% options: Intersects,Contains,IsWithin
#% answer: Intersects
#% required: no
#% guisection: Region
#%end
#%option
#% key: clouds
#% type: integer
#% description: Maximum cloud cover percentage for Sentinel scene
#% required: no
#% guisection: Filter
#%end
#%option
#% key: producttype
#% type: string
#% description: Sentinel product type to filter
#% label: USGS Earth Explorer only supports S2MSI1C
#% required: no
#% options: SLC,GRD,OCN,S2MSI1C,S2MSI2A,S2MSI2Ap
#% answer: S2MSI2A
#% guisection: Filter
#%end
#%option
#% key: start
#% type: string
#% description: Start date ('YYYY-MM-DD')
#% guisection: Filter
#%end
#%option
#% key: end
#% type: string
#% description: End date ('YYYY-MM-DD')
#% guisection: Filter
#%end
#%option
#% key: limit
#% type: integer
#% description: Limit number of Sentinel products
#% guisection: Filter
#%end
#%option
#% key: query
#% type: string
#% description: Extra search keywords to use in the query
#% label: USGS Earth Explorer only supports query options "identifier", "filename" (in ESA name format) or "usgs_identifier" (in USGS name format)
#% guisection: Filter
#%end
#%option
#% key: uuid
#% type: string
#% multiple: yes
#% description: List of UUID to download
#% guisection: Filter
#%end
#%option
#% key: relativeorbitnumber
#% type: integer
#% multiple: no
#% description: Relative orbit number to download (Sentinel-1: from 1 to 175; Sentinel-2: from 1 to 143)
#% label:_Only supported by ESA Copernicus Open Access Hub.
#% guisection: Filter
#%end
#%option
#% key: sleep
#% description: Sleep time in minutes before retrying to download data from ESA LTA
#% guisection: Filter
#%end
#%option
#% key: retry
#% description: Maximum number of retries before skipping to the next scene at ESA LTA
#% answer: 5
#% guisection: Filter
#%end
#%option
#% key: datasource
#% description: Data-Hub to download scenes from.
#% label: Default is ESA Copernicus Open Access Hub (ESA_COAH), but Sentinel-2 L1C data can also be acquired from USGS Earth Explorer (USGS_EE)
#% options: ESA_COAH,USGS_EE
#% answer: ESA_COAH
#% guisection: Filter
#%end
#%option
#% key: sort
#% description: Sort by values in given order
#% multiple: yes
#% options: ingestiondate,cloudcoverpercentage,footprint
#% answer: cloudcoverpercentage,ingestiondate,footprint
#% guisection: Sort
#%end
#%option
#% key: order
#% description: Sort order (see sort parameter)
#% options: asc,desc
#% answer: asc
#% guisection: Sort
#%end
#%flag
#% key: l
#% description: List filtered products and exit
#% guisection: Print
#%end
#%flag
#% key: b
#% description: Use the borders of the AOI polygon and not the region of the AOI
#%end
#%rules
#% requires: -b,map
#% required: output,-l
#% excludes: uuid,map,area_relation,clouds,producttype,start,end,limit,query,sort,order
#%end

import os
import sys
import logging
import time
from collections import OrderedDict

import grass.script as gs
try:
    import pandas
except ImportError as e:
    gs.fatal(_("Module requires pandas library: {}").format(e))


def get_aoi_box(vector=None):
    args = {}
    if vector:
        args['vector'] = vector

    # are we in LatLong location?
    s = gs.read_command("g.proj", flags='j')
    kv = gs.parse_key_val(s)
    if '+proj' not in kv:
        gs.fatal('Unable to get AOI bounding box: unprojected location not supported')
    if kv['+proj'] != 'longlat':
        info = gs.parse_command('g.region', flags='uplg', **args)
        return 'POLYGON(({nw_lon} {nw_lat}, {ne_lon} {ne_lat}, {se_lon} {se_lat}, {sw_lon} {sw_lat}, {nw_lon} {nw_lat}))'.format(
            nw_lat=info['nw_lat'], nw_lon=info['nw_long'], ne_lat=info['ne_lat'], ne_lon=info['ne_long'],
            sw_lat=info['sw_lat'], sw_lon=info['sw_long'], se_lat=info['se_lat'], se_lon=info['se_long']
        )
    else:
        info = gs.parse_command('g.region', flags='upg', **args)
        return 'POLYGON(({nw_lon} {nw_lat}, {ne_lon} {ne_lat}, {se_lon} {se_lat}, {sw_lon} {sw_lat}, {nw_lon} {nw_lat}))'.format(
            nw_lat=info['n'], nw_lon=info['w'], ne_lat=info['n'], ne_lon=info['e'],
            sw_lat=info['s'], sw_lon=info['w'], se_lat=info['s'], se_lon=info['e']
        )


def get_aoi(vector=None):
    args = {}
    if vector:
        args['input'] = vector

    if gs.vector_info_topo(vector)['areas'] <= 0:
        gs.fatal(_("No areas found in AOI map <{}>...").format(vector))
    elif gs.vector_info_topo(vector)['areas'] > 1:
        gs.warning(_("More than one area found in AOI map <{}>. \
                      Using only the first area...").format(vector))

    # are we in LatLong location?
    s = gs.read_command("g.proj", flags='j')
    kv = gs.parse_key_val(s)
    if '+proj' not in kv:
        gs.fatal('Unable to get AOI: unprojected location not supported')
    geom_dict = gs.parse_command('v.out.ascii', format='wkt', **args)
    num_vertices = len(str(geom_dict.keys()).split(','))
    geom = [key for key in geom_dict][0]
    if kv['+proj'] != 'longlat':
        gs.message(_("Generating WKT from AOI map ({} vertices)...").format(num_vertices))
        if num_vertices > 500:
            gs.fatal(_("AOI map has too many vertices to be sent via HTTP GET (sentinelsat). \
                        Use 'v.generalize' to simplify the boundaries"))
        coords = geom.replace('POLYGON((', '').replace('))', '').split(', ')
        poly = 'POLYGON(('
        poly_coords = []
        for coord in coords:
            coord_latlon = gs.parse_command(
                'm.proj', coordinates=coord.replace(' ', ','), flags='od')
            for key in coord_latlon:
                poly_coords.append((' ').join(key.split('|')[0:2]))
        poly += (', ').join(poly_coords) + '))'
        # Note: poly must be < 2000 chars incl. sentinelsat request (see RFC 2616 HTTP/1.1)
        if len(poly) > 1850:
            gs.fatal(_("AOI map has too many vertices to be sent via HTTP GET (sentinelsat). \
                        Use 'v.generalize' to simplify the boundaries"))
        else:
            gs.message(_("Sending WKT from AOI map to ESA..."))
        return poly
    else:
        return geom


def get_bbox_from_S2_UTMtile(tile):
    import requests
    import xml.etree.ElementTree as ET
    # download and parse S2-UTM tilegrid kml
    tile_kml_url = 'https://sentinel.esa.int/documents/247904/1955685/' \
                   'S2A_OPER_GIP_TILPAR_MPC__20151209T095117_' \
                   'V20150622T000000_21000101T000000_B00.kml/' \
                   'ec05e22c-a2bc-4a13-9e84-02d5257b09a8'
    r = requests.get(tile_kml_url, allow_redirects=True)
    root = ET.fromstring(r.content)
    r = None
    # get center coordinates from tile
    nsmap = {"kml": "http://www.opengis.net/kml/2.2"}
    search_string = ".//*[kml:name='{}']//kml:Point//kml:coordinates".format(
        tile)
    kml_search = root.findall(search_string, nsmap)
    coord_str = kml_search[0].text
    lon = float(coord_str.split(',')[0])
    lat = float(coord_str.split(',')[1])
    # create a mini bbox around the center
    bbox = (lon-0.001, lat-0.001, lon+0.001, lat+0.001)
    return bbox


def check_s2l1c_identifier(identifier, source='esa'):
    # checks beginning of identifier string for correct pattern
    import re
    if source == 'esa':
        expression = '^(S2[A-B]_MSIL1C_20[0-9][0-9][0-9][1-9])'
        test = re.match(expression, identifier)
        if bool(test) is False:
            gs.fatal(_('Query parameter "identifier"/"filename" has'
                       ' to be in format S2X_MSIL1C_YYYYMMDDTHHMMSS'
                       '_NXXXX_RYYY_TUUUUU_YYYYMMDDTHHMMSS for '
                       'usage with USGS Earth Explorer'))
    elif source == 'usgs':
        # usgs can have two formats, depending on age
        expression1 = '^(L1C_T[0-9][0-9][A-Z][A-Z][A-Z]_A[0-9])'
        expression2 = '^(S2[A-B]_OPER_MSI_L1C_TL_EPA__2[0-9][0-9][0-9])'
        test1 = re.match(expression1, identifier)
        test2 = re.match(expression2, identifier)
        if bool(test1) is False and bool(test2) is False:
            gs.fatal(_('Query parameter "usgs_identifier" has to be either in'
                       ' format L1C_TUUUUU_AXXXXXX_YYYYMMDDTHHMMSS or '
                       'S2X_OPER_MSI_L1C_TL_EPA__YYYYMMDDTHHMMSS_'
                       'YYYYMMDDTHHMMSS_AOOOOOO_TUUUUU_NXX_YY_ZZ'))
    return


class SentinelDownloader(object):
    def __init__(self, user, password, api_url='https://scihub.copernicus.eu/dhus'):

        self._apiname = api_url
        self._user = user
        self._password = password

        # init logger
        root = logging.getLogger()
        root.addHandler(logging.StreamHandler(
            sys.stderr
        ))
        if self._apiname == 'https://scihub.copernicus.eu/dhus':
            try:
                from sentinelsat import SentinelAPI
            except ImportError as e:
                gs.fatal(_("Module requires sentinelsat library: {}").format(e))
            # connect SciHub via API
            self._api = SentinelAPI(self._user, self._password,
                                    api_url=api_url
                                    )
        elif self._apiname == 'USGS_EE':
            try:
                import landsatxplore.api
                from landsatxplore.exceptions import EarthExplorerError
            except ImportError as e:
                gs.fatal(_("Module requires landsatxplore library: {}").format(e))
            api_login = False
            while api_login is False:
                # avoid login conflict in possible parallel execution
                try:
                    self._api = landsatxplore.api.API(self._user,
                                                      self._password)
                    api_login = True
                except EarthExplorerError as e:
                    time.sleep(1)
        self._products_df_sorted = None

    def filter(self, area, area_relation,
               clouds=None, producttype=None, limit=None, query={},
               start=None, end=None, sortby=[], asc=True, relativeorbitnumber=None):
        args = {}
        if clouds:
            args['cloudcoverpercentage'] = (0, int(clouds))
        if relativeorbitnumber:
            args['relativeorbitnumber'] = relativeorbitnumber
            if producttype.startswith('S2') and int(relativeorbitnumber) > 143:
                gs.warning("This relative orbit number is out of range")
            elif int(relativeorbitnumber) > 175:
                gs.warning("This relative orbit number is out of range")
        if producttype:
            args['producttype'] = producttype
            if producttype.startswith('S2'):
                args['platformname'] = 'Sentinel-2'
            else:
                args['platformname'] = 'Sentinel-1'
        if not start:
            start = 'NOW-60DAYS'
        else:
            start = start.replace('-', '')
        if not end:
            end = 'NOW'
        else:
            end = end.replace('-', '')
        if query:
            redefined = [value for value in args.keys() if value in query.keys()]
            if redefined:
                gs.warning("Query overrides already defined options ({})".format(
                    ','.join(redefined)
                ))
            args.update(query)
        gs.verbose("Query: area={} area_relation={} date=({}, {}) args={}".format(
            area, area_relation, start, end, args
        ))
        products = self._api.query(
            area=area, area_relation=area_relation,
            date=(start, end),
            **args
        )
        products_df = self._api.to_dataframe(products)
        if len(products_df) < 1:
            gs.message(_('No product found'))
            return

        # sort and limit to first sorted product
        if sortby:
            self._products_df_sorted = products_df.sort_values(
                sortby,
                ascending=[asc] * len(sortby)
            )
        else:
            self._products_df_sorted = products_df

        if limit:
            self._products_df_sorted = self._products_df_sorted.head(int(limit))

        gs.message(_('{} Sentinel product(s) found').format(len(self._products_df_sorted)))

    def list(self):
        if self._products_df_sorted is None:
            return
        id_kw = ('uuid', 'entityId')
        identifier_kw = ('identifier', 'displayId')
        cloud_kw = ('cloudcoverpercentage', 'cloudCover')
        time_kw = ('beginposition', 'acquisitionDate')
        kw_idx = 1 if self._apiname == 'USGS_EE' else 0
        for idx in range(len(self._products_df_sorted[id_kw[kw_idx]])):
            if cloud_kw[kw_idx] in self._products_df_sorted:
                ccp = '{0:2.0f}%'.format(
                    float(self._products_df_sorted[cloud_kw[kw_idx]][idx]))
            else:
                ccp = 'cloudcover_NA'

            print_str = '{0} {1}'.format(
                self._products_df_sorted[id_kw[kw_idx]][idx],
                self._products_df_sorted[identifier_kw[kw_idx]][idx])
            if kw_idx == 1:
                time_string = self._products_df_sorted[time_kw[kw_idx]][idx]
            else:
                time_string = self._products_df_sorted[
                    time_kw[kw_idx]][idx].strftime("%Y-%m-%dT%H:%M:%SZ")
            print_str += ' {0} {1}'.format(time_string, ccp)
            if kw_idx == 0:
                print_str += ' {0}'.format(
                    self._products_df_sorted['producttype'][idx])

            print(print_str)

    def download(self, output, sleep=False, maxretry=False):
        if self._products_df_sorted is None:
            return

        if not os.path.exists(output):
            os.makedirs(output)
        gs.message(_('Downloading data into <{}>...').format(output))
<<<<<<< HEAD

        if self._apiname == 'USGS_EE':
            from landsatxplore.earthexplorer import EarthExplorer
            from landsatxplore.exceptions import EarthExplorerError
            from zipfile import ZipFile
            ee_login = False
            while ee_login is False:
                # avoid login conflict in possible parallel execution
                try:
                    ee = EarthExplorer(self._user, self._password)
                    ee_login = True
                except EarthExplorerError as e:
                    time.sleep(1)
            for idx in range(len(self._products_df_sorted['entityId'])):
                scene = self._products_df_sorted['entityId'][idx]
                identifier = self._products_df_sorted['displayId'][idx]
                zip_file = os.path.join(output, '{}.zip'.format(identifier))
                gs.message('Downloading {}...'.format(identifier))
                ee.download(scene_id=scene, output_dir=output)
                ee.logout()
                # extract .zip to get "usual" .SAFE
                with ZipFile(zip_file, 'r') as zip:
                    safe_name = zip.namelist()[0].split('/')[0]
                    outpath = os.path.join(output, safe_name)
                    zip.extractall(path=output)
                gs.message(_('Downloaded to <{}>').format(outpath))
                try:
                    os.remove(zip_file)
                except Exception as e:
                    gs.warning(_('Unable to remove {0}:{1}').format(
                        zip_file, e))

        else:
            for idx in range(len(self._products_df_sorted['uuid'])):
                gs.message('{} -> {}.SAFE'.format(
                    self._products_df_sorted['uuid'][idx],
                    os.path.join(output, self._products_df_sorted['identifier'][idx])
                ))
                # download
                out = self._api.download(self._products_df_sorted['uuid'][idx],
                                         output)
                if sleep:
                    x = 1
                    online = out['Online']
                    while not online:
                        # sleep is in minutes so multiply by 60
                        time.sleep(int(sleep) * 60)
                        out = self._api.download(self._products_df_sorted['uuid'][idx],
                                                 output)
                        x += 1
                        if x > maxretry:
                            online = True
=======
        for idx in range(len(self._products_df_sorted['uuid'])):
            gs.message('{} -> {}.SAFE'.format(
                self._products_df_sorted['uuid'][idx],
                os.path.join(output, self._products_df_sorted['identifier'][idx])
            ))
            # download
            out = self._api.download(self._products_df_sorted['uuid'][idx],
                                     output)
            if sleep:
                x = 1
                online = out['Online']
                while not online:
                    # sleep is in minutes so multiply by 60
                    time.sleep(int(sleep) * 60)
                    out = self._api.download(self._products_df_sorted['uuid'][idx],
                                             output)
                    x += 1
                    if x > maxretry:
                        online = True
>>>>>>> ab25655b

    def save_footprints(self, map_name):
        if self._products_df_sorted is None:
            return
        if self._apiname == 'USGS_EE':
            gs.fatal(_(
                'USGS Earth Explorer does not support footprint download.'))
        try:
            from osgeo import ogr, osr
        except ImportError as e:
            gs.fatal(_("Option <footprints> requires GDAL library: {}").format(e))

        gs.message(_("Writing footprints into <{}>...").format(map_name))
        driver = ogr.GetDriverByName("GPKG")
        tmp_name = gs.tempfile() + '.gpkg'
        data_source = driver.CreateDataSource(tmp_name)

        srs = osr.SpatialReference()
        srs.ImportFromEPSG(4326)

        # features can be polygons or multi-polygons
        layer = data_source.CreateLayer(str(map_name), srs, ogr.wkbMultiPolygon)

        # attributes
        attrs = OrderedDict([
            ("uuid", ogr.OFTString),
            ("ingestiondate", ogr.OFTString),
            ("cloudcoverpercentage", ogr.OFTInteger),
            ("producttype", ogr.OFTString),
            ("identifier", ogr.OFTString)
        ])

        # Sentinel-1 data does not have cloudcoverpercentage
        prod_types = [type for type in self._products_df_sorted["producttype"]]
        s1_types = ["SLC", "GRD"]
        if any(type in prod_types for type in s1_types):
            del attrs["cloudcoverpercentage"]

        for key in attrs.keys():
            field = ogr.FieldDefn(key, attrs[key])
            layer.CreateField(field)

        # features
        for idx in range(len(self._products_df_sorted['uuid'])):
            wkt = self._products_df_sorted['footprint'][idx]
            feature = ogr.Feature(layer.GetLayerDefn())
            newgeom = ogr.CreateGeometryFromWkt(wkt)
            # convert polygons to multi-polygons
            newgeomtype = ogr.GT_Flatten(newgeom.GetGeometryType())
            if newgeomtype == ogr.wkbPolygon:
                multigeom = ogr.Geometry(ogr.wkbMultiPolygon)
                multigeom.AddGeometryDirectly(newgeom)
                feature.SetGeometry(multigeom)
            else:
                feature.SetGeometry(newgeom)
            for key in attrs.keys():
                if key == 'ingestiondate':
                    value = self._products_df_sorted[key][idx].strftime("%Y-%m-%dT%H:%M:%SZ")
                else:
                    value = self._products_df_sorted[key][idx]
                feature.SetField(key, value)
            layer.CreateFeature(feature)
            feature = None

        data_source = None

        # coordinates of footprints are in WKT -> fp precision issues
        # -> snap
        gs.run_command('v.import', input=tmp_name, output=map_name,
                       layer=map_name, snap=1e-10, quiet=True
                       )

    def get_products_from_uuid_usgs(self, uuid_list):
        metadata = self._api.metadata('SENTINEL_2A', uuid_list)
        self._api.logout()
        # build list of dictionaries consistent with result of filter_USGS()
        scenes = []
        for scene in metadata:
            scene_dict = {
                'entityId': scene['entityId'],
                'displayId': scene['displayId'],
                'acquisitionDate': scene['acquisitionDate']}
            # get cloud cover from interior metadata dict
            cloudcov_item = [dict for dict in scene['metadataFields']
                             if dict['fieldName'] == 'Cloud Cover'][0]
            cloudcov = cloudcov_item['value']
            scene_dict['cloudCover'] = cloudcov
            scenes.append(scene_dict)
        scenes_df = pandas.DataFrame.from_dict(scenes)
        self._products_df_sorted = scenes_df
        gs.message(_('{} Sentinel product(s) found').format(
            len(self._products_df_sorted)))

    def set_uuid(self, uuid_list):
        """Set products by uuid.

        TODO: Find better implementation

        :param uuid: uuid to download
        """
        if self._apiname == 'USGS_EE':
            self.get_products_from_uuid_usgs(uuid_list)
        else:
            from sentinelsat.sentinel import SentinelAPIError

            self._products_df_sorted = {'uuid': []}
            for uuid in uuid_list:
                try:
                    odata = self._api.get_product_odata(uuid, full=True)
                except SentinelAPIError as e:
                    gs.error('{0}. UUID {1} skipped'.format(e, uuid))
                    continue

                for k, v in odata.items():
                    if k == 'id':
                        k = 'uuid'
                    elif k == 'Sensing start':
                        k = 'beginposition'
                    elif k == 'Product type':
                        k = 'producttype'
                    elif k == 'Cloud cover percentage':
                        k = 'cloudcoverpercentage'
                    elif k == 'Identifier':
                        k = 'identifier'
                    elif k == 'Ingestion Date':
                        k = 'ingestiondate'
                    elif k == 'footprint':
                        pass
                    else:
                        continue
                    if k not in self._products_df_sorted:
                        self._products_df_sorted[k] = []
                    self._products_df_sorted[k].append(v)

    def filter_USGS(self, area, area_relation, clouds=None, producttype=None,
                    limit=None, query={}, start=None, end=None, sortby=[],
                    asc=True, relativeorbitnumber=None):
        if area_relation != 'Intersects':
            gs.fatal(_(
                'USGS Earth Explorer only supports area_relation'
                ' "Intersects"'))
        if relativeorbitnumber:
            gs.fatal(_(
                'USGS Earth Explorer does not support "relativeorbitnumber"'
                ' option.'))
        if producttype and producttype != 'S2MSI1C':
            gs.fatal(_(
                'USGS Earth Explorer only supports producttype S2MSI1C'))
        if query:
            if not any(key in query for key in ['identifier', 'filename',
                                                'usgs_identifier']):
                gs.fatal(_(
                    'USGS Earth Explorer only supports query options'
                    ' "filename", "identifier" or "usgs_identifier".'))
            if 'usgs_identifier' in query:
                # get entityId from usgs identifier and directly save results
                usgs_id = query['usgs_identifier']
                check_s2l1c_identifier(usgs_id, source='usgs')
                entity_id = self._api.lookup('SENTINEL_2A', [usgs_id],
                                             inverse=True)
                self.get_products_from_uuid_usgs(entity_id)
                return
            else:
                if "filename" in query:
                    esa_id = query['filename'].replace('.SAFE', '')
                else:
                    esa_id = query['identifier']
                check_s2l1c_identifier(esa_id, source='esa')
                utm_tile = esa_id.split('_')[-2]
                acq_date = esa_id.split('_')[2].split('T')[0]
                acq_date_string = '{0}-{1}-{2}'.format(
                    acq_date[:4], acq_date[4:6], acq_date[6:])
                start_date = end_date = acq_date_string
                # build the USGS style S2-identifier
                bbox = get_bbox_from_S2_UTMtile(utm_tile.replace('T', ''))
        else:
            # get coordinate pairs from wkt string
            str_1 = 'POLYGON(('
            str_2 = '))'
            coords = area[area.find(str_1)+len(str_1):area.rfind(str_2)].split(',')
            # add one space to first pair for consistency
            coords[0] = ' ' + coords[0]
            lons = [float(pair.split(' ')[1]) for pair in coords]
            lats = [float(pair.split(' ')[2]) for pair in coords]
            bbox = (min(lons), min(lats), max(lons), max(lats))
            start_date = start
            end_date = end
        usgs_args = {
                     'dataset': 'SENTINEL_2A',
                     'bbox': bbox,
                     'start_date': start_date,
                     'end_date': end_date
        }
        if clouds:
            usgs_args['max_cloud_cover'] = clouds
        if limit:
            usgs_args['max_results'] = limit
        scenes = self._api.search(**usgs_args)
        self._api.logout()
        if query:
            # check if the UTM-Tile is correct, remove otherwise
            for scene in scenes:
                if scene['displayId'].split('_')[1] != utm_tile:
                    scenes.remove(scene)
        if len(scenes) < 1:
            gs.message(_('No product found'))
            return
        scenes_df = pandas.DataFrame.from_dict(scenes)
        if sortby:
            # replace sortby keywords with USGS keywords
            for idx, keyword in enumerate(sortby):
                if keyword == 'cloudcoverpercentage':
                    sortby[idx] = 'cloudCover'
                    # turn cloudcover to float to make it sortable
                    scenes_df['cloudCover'] = pandas.to_numeric(
                        scenes_df['cloudCover'])
                elif keyword == 'ingestiondate':
                    sortby[idx] = 'acquisitionDate'
                # what does sorting by footprint mean
                elif keyword == 'footprint':
                    sortby[idx] = 'displayId'
            self._products_df_sorted = scenes_df.sort_values(
                sortby,
                ascending=[asc] * len(sortby), ignore_index=True
            )
        else:
            self._products_df_sorted = scenes_df
        gs.message(_('{} Sentinel product(s) found').format(len(self._products_df_sorted)))


def main():

    user = password = None
    if options['datasource'] == 'ESA_COAH':
        api_url = 'https://scihub.copernicus.eu/dhus'
    else:
        api_url = 'USGS_EE'

    if options['settings'] == '-':
        # stdin
        import getpass
        user = raw_input(_('Insert username: '))
        password = getpass.getpass(_('Insert password: '))
        url = raw_input(_('Insert API URL (leave empty for {}): ').format(api_url))
        if url:
            api_url = url
    else:
        try:
            with open(options['settings'], 'r') as fd:
                lines = list(filter(None, (line.rstrip() for line in fd))) # non-blank lines only
                if len(lines) < 2:
                    gs.fatal(_("Invalid settings file"))
                user = lines[0].strip()
                password = lines[1].strip()
                if len(lines) > 2:
                    api_url = lines[2].strip()
        except IOError as e:
            gs.fatal(_("Unable to open settings file: {}").format(e))

    if user is None or password is None:
        gs.fatal(_("No user or password given"))

    if flags['b']:
        map_box = get_aoi(options['map'])
    else:
        map_box = get_aoi_box(options['map'])

    sortby = options['sort'].split(',')
    if options['producttype'] in ('SLC', 'GRD', 'OCN'):
        if options['clouds']:
            gs.info("Option <{}> ignored: cloud cover percentage "
                    "is not defined for product type {}".format(
                        "clouds", options['producttype']
                    ))
            options['clouds'] = None
        try:
            sortby.remove('cloudcoverpercentage')
        except ValueError:
            pass
    try:
        downloader = SentinelDownloader(user, password, api_url)

        if options['uuid']:
            downloader.set_uuid(options['uuid'].split(','))
        else:
            query = {}
            if options['query']:
                for item in options['query'].split(','):
                    k, v = item.split('=')
                    query[k] = v
            filter_args = {
                'area': map_box,
                'area_relation': options['area_relation'],
                'clouds': options['clouds'],
                'producttype': options['producttype'],
                'limit': options['limit'],
                'query': query,
                'start': options['start'],
                'end': options['end'],
                'sortby': sortby,
                'asc': True if options['order'] == 'asc' else False,
                'relativeorbitnumber': options['relativeorbitnumber']
                }
            if options['datasource'] == 'ESA_COAH':
                downloader.filter(**filter_args)
            elif options['datasource'] == 'USGS_EE':
                downloader.filter_USGS(**filter_args)
    except Exception as e:
        gs.fatal(_('Unable to connect to {0}: {1}').format(
            options['datasource'], e))

    if options['footprints']:
        downloader.save_footprints(options['footprints'])

    if flags['l']:
        downloader.list()
        return

    downloader.download(options['output'], options['sleep'],
                        int(options['retry']))

    return 0


if __name__ == "__main__":
    options, flags = gs.parser()
    sys.exit(main())<|MERGE_RESOLUTION|>--- conflicted
+++ resolved
@@ -426,8 +426,6 @@
         if not os.path.exists(output):
             os.makedirs(output)
         gs.message(_('Downloading data into <{}>...').format(output))
-<<<<<<< HEAD
-
         if self._apiname == 'USGS_EE':
             from landsatxplore.earthexplorer import EarthExplorer
             from landsatxplore.exceptions import EarthExplorerError
@@ -479,27 +477,6 @@
                         x += 1
                         if x > maxretry:
                             online = True
-=======
-        for idx in range(len(self._products_df_sorted['uuid'])):
-            gs.message('{} -> {}.SAFE'.format(
-                self._products_df_sorted['uuid'][idx],
-                os.path.join(output, self._products_df_sorted['identifier'][idx])
-            ))
-            # download
-            out = self._api.download(self._products_df_sorted['uuid'][idx],
-                                     output)
-            if sleep:
-                x = 1
-                online = out['Online']
-                while not online:
-                    # sleep is in minutes so multiply by 60
-                    time.sleep(int(sleep) * 60)
-                    out = self._api.download(self._products_df_sorted['uuid'][idx],
-                                             output)
-                    x += 1
-                    if x > maxretry:
-                        online = True
->>>>>>> ab25655b
 
     def save_footprints(self, map_name):
         if self._products_df_sorted is None:
