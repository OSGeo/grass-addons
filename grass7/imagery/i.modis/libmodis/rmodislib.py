--- conflicted
+++ resolved
@@ -10,17 +10,16 @@
 #
 # COPYRIGHT:	(C) 2011-2017 by Luca Delucchi
 #
-# 		This program is free software under the GNU General Public
-# 		License (>=v2). Read the file COPYING that comes with GRASS
-# 		for details.
+#		This program is free software under the GNU General Public
+#		License (>=v2). Read the file COPYING that comes with GRASS
+#		for details.
 #
 #############################################################################
 import grass.script as grass
-
 # interface to g.proj -p
 
 
-def get_proj(flag="p"):
+def get_proj(flag='p'):
     """!Returns the output from running "g.proj -p" plus towgs84 parameter
     (g.proj -d), as a dictionary. Example:
 
@@ -32,119 +31,99 @@
 
     @return dictionary of projection values
     """
-    gproj = grass.read_command("g.proj", flags=flag)
-    if flag == "p":
-        listproj = gproj.split("\n")
+    gproj = grass.read_command('g.proj', flags=flag)
+    if flag == 'p':
+        listproj = gproj.split('\n')
         try:
-            listproj.remove(
-                "-PROJ_INFO-------------------------------------------------"
-            )
+            listproj.remove('-PROJ_INFO-------------------------------------------------')
         except Exception:
             pass
         try:
-            listproj.remove(
-                "-PROJ_UNITS------------------------------------------------"
-            )
+            listproj.remove('-PROJ_UNITS------------------------------------------------')
         except Exception:
             pass
         try:
-            listproj.remove(
-                "-PROJ_EPSG-------------------------------------------------"
-            )
+            listproj.remove('-PROJ_EPSG-------------------------------------------------')
         except Exception:
             pass
-        listproj.remove("")
+        listproj.remove('')
         proj = {}
         for i in listproj:
             try:
-                ilist = i.split(":")
+                ilist = i.split(':')
                 proj[ilist[0].strip()] = ilist[1].strip()
             except IndexError:
                 continue
-        proj.update(grass.parse_command("g.proj", flags="j"))
+        proj.update(grass.parse_command('g.proj', flags='j'))
         return proj
-    elif flag == "w":
-        return gproj.replace("\n", "").replace("    ", "")
+    elif flag == 'w':
+        return gproj.replace('\n', '').replace('    ', '')
 
 
 class product:
-    """Definition of MODIS product with url and path in the ftp server"""
+    """Definition of MODIS product with url and path in the ftp server
+    """
 
     def __init__(self, value=None):
         # url to download products
-        urlbase = "https://e4ftl01.cr.usgs.gov"
-        usrsnow = "ftp://n5eil01u.ecs.nsidc.org"
+        urlbase = 'https://e4ftl01.cr.usgs.gov'
+        usrsnow = 'ftp://n5eil01u.ecs.nsidc.org'
         # values of lst product:
-        lst_spec = "( 1 0 0 0 1 0 0 0 0 0 0 0 )"
-        lst_specqa = "( 1 1 0 0 1 1 0 0 0 0 0 0 )"
+        lst_spec = '( 1 0 0 0 1 0 0 0 0 0 0 0 )'
+        lst_specqa = '( 1 1 0 0 1 1 0 0 0 0 0 0 )'
         # suffix for the lst product (key is the lst map, value the QA)
-        lst1km_suff = {".LST_Day_1km": ".QC_Day", ".LST_Night_1km": ".QC_Night"}
-        lst6km_suff = {".LST_Day_6km": ".QC_Day", ".LST_Night_6km": ".QC_Night"}
+        lst1km_suff = {'.LST_Day_1km': '.QC_Day',
+                       '.LST_Night_1km': '.QC_Night'}
+        lst6km_suff = {'.LST_Day_6km': '.QC_Day',
+                       '.LST_Night_6km': '.QC_Night'}
         # color for lst product
-        lst_color = ["celsius"]
+        lst_color = ['celsius']
         # values of vi product:
-        vi_spec = "( 1 1 0 0 0 0 0 0 0 0 0 0 )"
-        vi_specqa = "( 1 1 1 0 0 0 0 0 0 0 0 1 )"
-        vi_1km_month_spec = "( 1 1 0 0 0 0 0 0 0 0 0 )"
-        vi_1km_month_specqa = "( 1 1 1 0 0 0 0 0 0 0 1 )"
-        vi_5600m_spec = "( 1 1 0 0 0 0 0 0 0 0 0 0 0 )"
-        vi_5600m_specqa = "( 1 1 1 0 0 0 0 0 0 0 0 0 1 )"
-        vi_color = ["ndvi", "evi"]
-        vi250m_suff = {
-            ".250m_16_days_NDVI": ".250m_16_days_VI_Quality",
-            ".250m_16_days_EVI": ".250m_16_days_VI_Quality",
-        }
-        vi500m_suff = {
-            ".500m_16_days_NDVI": ".500m_16_days_VI_Quality",
-            ".500m_16_days_EVI": ".500m_16_days_VI_Quality",
-        }
-        vi1km_suff = {
-            ".1_km_16_days_NDVI": ".1_km_16_days_VI_Quality",
-            ".1_km_16_days_EVI": ".1_km_16_days_VI_Quality",
-        }
-        vi1km_month_suff = {
-            ".1_km_monthly_NDVI": ".1_km_monthly_VI_Quality",
-            ".1_km_monthly_EVI": ".1_km_monthly_VI_Quality",
-        }
-        vi6km_suff = (
-            {
-                ".5600m_16_days_NDVI": ".5600m_16_days_VI_Quality",
-                ".5600m_16_days_EVI": ".5600m_16_days_VI_Quality",
-            },
-        )
-        vi6km_month_suff = {
-            ".5600m_monthly_NDVI": ".5600m_monthly_VI_Quality",
-            ".5600m_monthly_EVI": ".5600m_monthly_VI_Quality",
-        }
+        vi_spec = '( 1 1 0 0 0 0 0 0 0 0 0 0 )'
+        vi_specqa = '( 1 1 1 0 0 0 0 0 0 0 0 1 )'
+        vi_1km_month_spec = '( 1 1 0 0 0 0 0 0 0 0 0 )'
+        vi_1km_month_specqa = '( 1 1 1 0 0 0 0 0 0 0 1 )'
+        vi_5600m_spec = '( 1 1 0 0 0 0 0 0 0 0 0 0 0 )'
+        vi_5600m_specqa = '( 1 1 1 0 0 0 0 0 0 0 0 0 1 )'
+        vi_color = ['ndvi', 'evi']
+        vi250m_suff = {'.250m_16_days_NDVI': '.250m_16_days_VI_Quality',
+                       '.250m_16_days_EVI': '.250m_16_days_VI_Quality'}
+        vi500m_suff = {'.500m_16_days_NDVI': '.500m_16_days_VI_Quality',
+                       '.500m_16_days_EVI': '.500m_16_days_VI_Quality'}
+        vi1km_suff = {'.1_km_16_days_NDVI': '.1_km_16_days_VI_Quality',
+                      '.1_km_16_days_EVI': '.1_km_16_days_VI_Quality'}
+        vi1km_month_suff = {'.1_km_monthly_NDVI': '.1_km_monthly_VI_Quality',
+                      '.1_km_monthly_EVI': '.1_km_monthly_VI_Quality'}
+        vi6km_suff = {'.5600m_16_days_NDVI': '.5600m_16_days_VI_Quality',
+                      '.5600m_16_days_EVI': '.5600m_16_days_VI_Quality'},
+        vi6km_month_suff = {'.5600m_monthly_NDVI': '.5600m_monthly_VI_Quality',
+                            '.5600m_monthly_EVI': '.5600m_monthly_VI_Quality'}
         # values of snow product:
-        snow1_spec = "( 1 )"
-        snow1_specqa = "( 1 1 )"
-        snow1_suff = {".Snow_Cover_Daily_Tile": ".Snow_Spatial_QA"}
-        snow8_spec = "( 1 1 )"
-        snow_color = ["gyr"]  # TODO CREATE THE COLOR TABLE FOR MODIS_SNOW
-        snow8_suff = {".Maximum_Snow_Extent": None, ".Eight_Day_Snow_Cover": None}
-        lstL2_spec = "LST; QC; Error_LST; Emis_31; Emis_32; View_angle; View_time"
+        snow1_spec = ('( 1 )')
+        snow1_specqa = ('( 1 1 )')
+        snow1_suff = {'.Snow_Cover_Daily_Tile': '.Snow_Spatial_QA'}
+        snow8_spec = ('( 1 1 )')
+        snow_color = ['gyr']  # TODO CREATE THE COLOR TABLE FOR MODIS_SNOW
+        snow8_suff = {'.Maximum_Snow_Extent': None,
+                      '.Eight_Day_Snow_Cover': None}
+        lstL2_spec = 'LST; QC; Error_LST; Emis_31; Emis_32; View_angle; View_time'
         # values of surface reflectance product:
-        surf_spec = "( 1 1 1 1 1 1 1 0 0 0 0 0 0 )"
-        surf_specqa = "( 1 1 1 1 1 1 1 1 0 0 0 0 0 )"
-        surf_suff = {
-            ".sur_refl_b01": ".sur_refl_qc_500m",
-            ".sur_refl_b02": ".sur_refl_qc_500m",
-            ".sur_refl_b03": ".sur_refl_qc_500m",
-            ".sur_refl_b04": ".sur_refl_qc_500m",
-            ".sur_refl_b05": ".sur_refl_qc_500m",
-            ".sur_refl_b06": ".sur_refl_qc_500m",
-            ".sur_refl_b07": ".sur_refl_qc_500m",
-        }
+        surf_spec = '( 1 1 1 1 1 1 1 0 0 0 0 0 0 )'
+        surf_specqa = '( 1 1 1 1 1 1 1 1 0 0 0 0 0 )'
+        surf_suff = {'.sur_refl_b01': '.sur_refl_qc_500m', '.sur_refl_b02':
+                     '.sur_refl_qc_500m', '.sur_refl_b03': '.sur_refl_qc_500m',
+                     '.sur_refl_b04': '.sur_refl_qc_500m', '.sur_refl_b05':
+                     '.sur_refl_qc_500m', '.sur_refl_b06': '.sur_refl_qc_500m',
+                     '.sur_refl_b07': '.sur_refl_qc_500m'}
         # value for water product
-        water_spec = "( 1 )"
-        water_specqa = "( 1 1 )"
-        water_suff = {".water_mask": ".water_mask_QA"}
+        water_spec = ('( 1 )')
+        water_specqa = ('( 1 1 )')
+        water_suff = {'.water_mask': '.water_mask_QA'}
         # value for aerosol product
-        aerosol_spec = "( 0 1 0 0 0 0 0 0 0 0 0 0 0 )"
-        aerosol_specqa = "( 0 1 0 0 0 1 0 0 0 0 0 0 0 )"
-        aerosol1km_suff = {".Optical_Depth_055": ".AOD_QA"}
-        aerosol_color = "bcyr"
+        aerosol_spec = '( 0 1 0 0 0 0 0 0 0 0 0 0 0 )'
+        aerosol_specqa = '( 0 1 0 0 0 1 0 0 0 0 0 0 0 )'
+        aerosol1km_suff = {'.Optical_Depth_055': '.AOD_QA'}
+        aerosol_color = 'bcyr'
 
         # granularity
         daily = 1
@@ -152,350 +131,6 @@
         sixteen = 16
         monthly = 31
         self.prod = value
-<<<<<<< HEAD
-        lst = {
-            "lst_aqua_daily_1000": {
-                "url": urlbase,
-                "folder": "MOLA/",
-                "prod": "MYD11A1.006",
-                "days": daily,
-                "spec": lst_spec,
-                "spec_qa": lst_specqa,
-                "suff": lst1km_suff,
-                "res": 1000,
-                "color": lst_color,
-            },
-            "lst_terra_daily_1000": {
-                "url": urlbase,
-                "folder": "MOLT/",
-                "prod": "MOD11A1.006",
-                "days": daily,
-                "spec": lst_spec,
-                "spec_qa": lst_specqa,
-                "suff": lst1km_suff,
-                "res": 1000,
-                "color": lst_color,
-            },
-            "lst_terra_eight_1000": {
-                "url": urlbase,
-                "folder": "MOLT/",
-                "prod": "MOD11A2.006",
-                "days": eight,
-                "spec": lst_spec,
-                "spec_qa": lst_specqa,
-                "suff": lst1km_suff,
-                "res": 1000,
-                "color": lst_color,
-            },
-            "lst_aqua_eight_1000": {
-                "url": urlbase,
-                "folder": "MOLA/",
-                "prod": "MYD11A2.006",
-                "days": eight,
-                "spec": lst_spec,
-                "spec_qa": lst_specqa,
-                "suff": lst1km_suff,
-                "res": 1000,
-                "color": lst_color,
-            },
-            "lst_terra_daily_5600": {
-                "url": urlbase,
-                "folder": "MOLT/",
-                "prod": "MOD11B1.006",
-                "days": daily,
-                "spec": lst_spec,
-                "spec_qa": lst_specqa,
-                "suff": lst6km_suff,
-                "res": 5600,
-                "color": lst_color,
-            },
-            "lst_aqua_daily_5600": {
-                "url": urlbase,
-                "folder": "MOLA/",
-                "prod": "MYD11B1.006",
-                "days": daily,
-                "spec": lst_spec,
-                "spec_qa": lst_specqa,
-                "suff": lst6km_suff,
-                "res": 5600,
-                "color": lst_color,
-            },
-            "lst_terra_monthly_5600": {
-                "url": urlbase,
-                "folder": "MOLT/",
-                "prod": "MOD11B3.006",
-                "days": monthly,
-                "spec": lst_spec,
-                "spec_qa": lst_specqa,
-                "suff": lst6km_suff,
-                "res": 5600,
-                "color": lst_color,
-            },
-            "lst_aqua_monthly_5600": {
-                "url": urlbase,
-                "folder": "MOLA/",
-                "prod": "MYD11B3.006",
-                "days": monthly,
-                "spec": lst_spec,
-                "spec_qa": lst_specqa,
-                "suff": lst6km_suff,
-                "res": 5600,
-                "color": lst_color,
-            },
-        }
-        vi = {
-            "ndvi_terra_sixteen_250": {
-                "url": urlbase,
-                "folder": "MOLT/",
-                "prod": "MOD13Q1.006",
-                "spec": vi_spec,
-                "spec_qa": vi_specqa,
-                "suff": vi250m_suff,
-                "res": 250,
-                "color": vi_color,
-                "days": sixteen,
-            },
-            "ndvi_aqua_sixteen_250": {
-                "url": urlbase,
-                "folder": "MOLA/",
-                "prod": "MYD13Q1.006",
-                "spec": vi_spec,
-                "spec_qa": vi_specqa,
-                "suff": vi250m_suff,
-                "res": 250,
-                "color": vi_color,
-                "days": sixteen,
-            },
-            "ndvi_terra_sixteen_500": {
-                "url": urlbase,
-                "folder": "MOLT/",
-                "prod": "MOD13A1.006",
-                "spec": vi_spec,
-                "spec_qa": vi_specqa,
-                "suff": vi500m_suff,
-                "res": 500,
-                "color": vi_color,
-                "days": sixteen,
-            },
-            "ndvi_aqua_sixteen_500": {
-                "url": urlbase,
-                "folder": "MOLA/",
-                "prod": "MYD13A1.006",
-                "spec": vi_spec,
-                "spec_qa": vi_specqa,
-                "suff": vi500m_suff,
-                "res": 500,
-                "color": vi_color,
-                "days": sixteen,
-            },
-            "ndvi_terra_sixteen_1000": {
-                "url": urlbase,
-                "folder": "MOLT/",
-                "prod": "MOD13A2.006",
-                "spec": vi_spec,
-                "spec_qa": vi_specqa,
-                "suff": vi1km_suff,
-                "res": 1000,
-                "color": vi_color,
-                "days": sixteen,
-            },
-            "ndvi_aqua_sixteen_1000": {
-                "url": urlbase,
-                "folder": "MOLA/",
-                "prod": "MYD13A2.006",
-                "spec": vi_spec,
-                "spec_qa": vi_specqa,
-                "suff": vi1km_suff,
-                "res": 1000,
-                "color": vi_color,
-                "days": sixteen,
-            },
-            "ndvi_terra_sixteen_5600": {
-                "url": urlbase,
-                "folder": "MOLT/",
-                "prod": "MOD13C1.006",
-                "spec": vi_5600m_spec,
-                "spec_qa": vi_5600m_specqa,
-                "suff": vi6km_suff,
-                "res": 5600,
-                "color": vi_color,
-                "days": sixteen,
-            },
-            "ndvi_aqua_sixteen_5600": {
-                "url": urlbase,
-                "folder": "MOLA/",
-                "prod": "MYD13C1.006",
-                "spec": vi_5600m_spec,
-                "spec_qa": vi_5600m_specqa,
-                "suff": vi6km_suff,
-                "res": 5600,
-                "color": vi_color,
-                "days": sixteen,
-            },
-            "ndvi_terra_monthly_1000": {
-                "url": urlbase,
-                "folder": "MOLT/",
-                "prod": "MOD13A3.006",
-                "spec": vi_1km_month_spec,
-                "spec_qa": vi_1km_month_specqa,
-                "suff": vi1km_month_suff,
-                "res": 1000,
-                "color": vi_color,
-                "days": monthly,
-            },
-            "ndvi_aqua_monthly_1000": {
-                "url": urlbase,
-                "folder": "MOLA/",
-                "prod": "MYD13A3.006",
-                "spec": vi_1km_month_spec,
-                "spec_qa": vi_1km_month_specqa,
-                "suff": vi1km_month_suff,
-                "res": 1000,
-                "color": vi_color,
-                "days": monthly,
-            },
-            "ndvi_terra_monthly_5600": {
-                "url": urlbase,
-                "folder": "MOLT/",
-                "prod": "MOD13C2.006",
-                "spec": vi_5600m_spec,
-                "spec_qa": vi_5600m_specqa,
-                "suff": vi6km_month_suff,
-                "res": 5600,
-                "color": vi_color,
-                "days": monthly,
-            },
-            "ndvi_aqua_monthly_5600": {
-                "url": urlbase,
-                "folder": "MOLA/",
-                "prod": "MYD13C2.006",
-                "spec": vi_5600m_spec,
-                "spec_qa": vi_5600m_specqa,
-                "suff": vi6km_month_suff,
-                "res": 5600,
-                "color": vi_color,
-                "days": monthly,
-            },
-        }
-        surf_refl = {
-            "surfreflec_terra_eight_500": {
-                "url": urlbase,
-                "folder": "MOLT/",
-                "prod": "MOD09A1.006",
-                "spec": surf_spec,
-                "spec_qa": surf_specqa,
-                "res": 500,
-                "days": eight,
-                "color": snow_color,
-                "suff": surf_suff,
-            },
-            "surfreflec_aqua_eight_500": {
-                "url": urlbase,
-                "folder": "MOLA/",
-                "prod": "MYD09A1.006",
-                "spec": surf_spec,
-                "spec_qa": surf_specqa,
-                "res": 500,
-                "days": eight,
-                "color": snow_color,
-                "suff": surf_suff,
-            },
-            "surfreflec_terra_daily_500": {
-                "url": urlbase,
-                "folder": "MOLT/",
-                "prod": "MOD09GA.006",
-                "spec": surf_spec,
-                "spec_qa": surf_specqa,
-                "res": 500,
-                "days": daily,
-                "color": snow_color,
-                "suff": surf_suff,
-            },
-            "surfreflec_aqua_daily_500": {
-                "url": urlbase,
-                "folder": "MOLA/",
-                "prod": "MYD09GA.006",
-                "spec": surf_spec,
-                "spec_qa": surf_specqa,
-                "res": 500,
-                "days": daily,
-                "color": snow_color,
-                "suff": surf_suff,
-            },
-        }
-        snow = {
-            "snow_terra_daily_500": {
-                "url": usrsnow,
-                "folder": "SAN/MOST/",
-                "prod": "MOD10A1.006",
-                "spec": snow1_spec,
-                "days": daily,
-                "spec_qa": snow1_specqa,
-                "color": snow_color,
-                "suff": snow1_suff,
-                "res": 500,
-            },
-            "snow_aqua_daily_500": {
-                "url": usrsnow,
-                "folder": "SAN/MOSA/",
-                "prod": "MYD10A1.006",
-                "spec": snow1_spec,
-                "days": daily,
-                "spec_qa": snow1_specqa,
-                "color": snow_color,
-                "suff": snow1_suff,
-                "res": 500,
-            },
-            "snow_terra_eight_500": {
-                "url": usrsnow,
-                "folder": "SAN/MOST/",
-                "prod": "MOD10A2.006",
-                "spec": snow8_spec,
-                "spec_qa": None,
-                "days": eight,
-                "color": snow_color,
-                "suff": snow8_suff,
-                "res": 500,
-            },
-            "snow_aqua_eight_500": {
-                "url": usrsnow,
-                "folder": "SAN/MOSA/",
-                "prod": "MYD10A2.006",
-                "spec": snow8_spec,
-                "spec_qa": None,
-                "days": eight,
-                "color": snow_color,
-                "suff": snow8_suff,
-                "res": 500,
-            },
-        }
-        water = {
-            "water_terra_250": {
-                "url": urlbase,
-                "folder": "MOLT/",
-                "prod": "MOD44W.006",
-                "spec": water_spec,
-                "spec_qa": water_specqa,
-                "res": 250,
-                "suff": water_suff,
-                "days": daily,
-                "color": snow_color,
-            }
-        }
-        aerosol = {
-            "aerosol_terra_aqua_daily_1000": {
-                "url": urlbase,
-                "folder": "MOTA/",
-                "prod": "MCD19A2.006",
-                "days": daily,
-                "spec": aerosol_spec,
-                "spec_qa": aerosol_specqa,
-                "suff": aerosol1km_suff,
-                "res": 1000,
-                "color": aerosol_color,
-            }
-        }
-=======
         lst = {'lst_aqua_daily_1000': {'url': urlbase, 'folder': 'MOLA/',
                                        'prod': 'MYD11A1.061', 'days': daily,
                                        'spec': lst_spec, 'spec_qa': lst_specqa,
@@ -672,7 +307,6 @@
                                                      'suff': aerosol1km_suff, 'res': 1000,
                                                      'color': aerosol_color}
                    }
->>>>>>> a5af6496
         self.products = {}
         self.products.update(lst)
         self.products.update(vi)
@@ -680,22 +314,6 @@
         self.products.update(surf_refl)
         self.products.update(water)
         self.products.update(aerosol)
-<<<<<<< HEAD
-        self.products_swath = {
-            "lst_terra_daily": {
-                "url": urlbase,
-                "folder": "MOLT/",
-                "prod": "MOD11_L2.006",
-                "spec": lstL2_spec,
-            },
-            "lst_aqua_daily": {
-                "url": urlbase,
-                "folder": "MOLA/",
-                "prod": "MYD11_L2.006",
-                "spec": lstL2_spec,
-            },
-        }
-=======
         self.products_swath = {'lst_terra_daily': {'url': urlbase,
                                                    'folder': 'MOLT/',
                                                    'prod': 'MOD11_L2.061',
@@ -705,7 +323,6 @@
                                                   'prod': 'MYD11_L2.061',
                                                   'spec': lstL2_spec}
                                }
->>>>>>> a5af6496
 
     def returned(self):
         if list(self.products.keys()).count(self.prod) == 1:
@@ -713,40 +330,32 @@
         elif list(self.products_swath.keys()).count(self.prod) == 1:
             return self.products_swath[self.prod]
         else:
-            grass.fatal(
-                _(
-                    "The MODIS product ({}) inserted is not supported yet. "
-                    "Consider to ask on the grass-dev mailing list "
-                    "for future support"
-                ).format(self.prod)
-            )
+            grass.fatal(_("The MODIS product ({}) inserted is not supported yet. "
+                          "Consider to ask on the grass-dev mailing list "
+                          "for future support").format(self.prod))
 
     def fromcode(self, code):
         for k, v in self.products.items():
-            if v["prod"].find(code) != -1:
+            if v['prod'].find(code) != -1:
                 return self.products[k]
         for k, v in self.products_swath.items():
-            if v["prod"].find(code) != -1:
+            if v['prod'].find(code) != -1:
                 return self.products_swath[k]
-        grass.fatal(
-            _(
-                "The MODIS product ({}) inserted is not supported yet. "
-                "Consider to ask on the grass-dev mailing list "
-                "for future support"
-            ).format(code)
-        )
+        grass.fatal(_("The MODIS product ({}) inserted is not supported yet. "
+                      "Consider to ask on the grass-dev mailing list "
+                      "for future support").format(code))
 
     def color(self, code=None):
         if code:
-            return self.fromcode(code)["color"]
-        else:
-            return self.returned()["color"]
+            return self.fromcode(code)['color']
+        else:
+            return self.returned()['color']
 
     def suffix(self, code=None):
         if code:
-            return self.fromcode(code)["suff"]
-        else:
-            return self.returned()["suff"]
+            return self.fromcode(code)['suff']
+        else:
+            return self.returned()['suff']
 
     def print_prods(self):
         oldprod = self.prod
@@ -758,25 +367,24 @@
 
     def __str__(self):
         prod = self.returned()
-        string = "product: " + prod["prod"] + ", url: " + prod["url"]
-        if list(prod.keys()).count("spec") == 1:
-            string += ", spectral_subset: " + prod["spec"]
-        if list(prod.keys()).count("spec_qa") == 1:
-            if prod["spec_qa"] is not None:
-                string += ", spectral_subset_qa:" + prod["spec_qa"]
+        string = "product: " + prod['prod'] + ", url: " + prod['url']
+        if list(prod.keys()).count('spec') == 1:
+            string += ", spectral_subset: " + prod['spec']
+        if list(prod.keys()).count('spec_qa') == 1:
+            if prod['spec_qa'] is not None:
+                string += ", spectral_subset_qa:" + prod['spec_qa']
         return string
 
 
 class resampling:
-    """Return the resampling value from the code used in the modules"""
+    """Return the resampling value from the code used in the modules
+    """
 
     def __init__(self, value):
         self.code = value
-        self.resampling = {
-            "nearest": "NEAREST_NEIGHBOR",
-            "bilinear": "BILINEAR",
-            "cubic": "CUBIC CONVOLUTION",
-        }
+        self.resampling = {'nearest': 'NEAREST_NEIGHBOR',
+                           'bilinear': 'BILINEAR',
+                           'cubic': 'CUBIC CONVOLUTION'}
 
     def returned(self):
         return self.resampling[self.code]
@@ -788,52 +396,29 @@
 
     def __init__(self):
         self.proj = get_proj()
-        self.val = self.proj["proj"]
+        self.val = self.proj['proj']
         try:
-            self.dat = self.proj["datum"]
+            self.dat = self.proj['datum']
         except:
-            self.dat = "none"
-        self.projections = {
-            "laea": "LA",
-            "ll": "GEO",
-            "lcc": "LCC",
-            "merc": "MERCAT",
-            "polar": "PS",
-            "utm": "UTM",
-            "tmerc": "TM",
-        }
-        self.datumlist = {
-            "none": "NONE",
-            "nad27": "NAD27",
-            "nad83": "NAD83",
-            "wgs66": "WGS66",
-            "wgs72": "WGS72",
-            "wgs84": "WGS84",
-            "etrs89": "WGS84",
-        }
-        self.datumlist_swath = {
-            "Clarke 1866": 0,
-            "Clarke 1880": 1,
-            "bessel": 2,
-            "International 1967": 3,
-            "International 1909": 4,
-            "wgs72": 5,
-            "Everest": 6,
-            "wgs66": 7,
-            "wgs84": 8,
-            "Airy": 9,
-            "Modified Everest": 10,
-            "Modified Airy": 11,
-            "Walbeck": 12,
-            "Southeast Asia": 13,
-            "Australian National": 14,
-            "Krassovsky": 15,
-            "Hough": 16,
-            "Mercury1960": 17,
-            "Modified Mercury1968": 18,
-            "Sphere 19 (Radius 6370997)": 19,
-            "MODIS Sphere (Radius 6371007.181)": 20,
-        }
+            self.dat = 'none'
+        self.projections = {'laea': 'LA', 'll': 'GEO', 'lcc': 'LCC',
+                            'merc': 'MERCAT', 'polar': 'PS', 'utm': 'UTM',
+                            'tmerc': 'TM'}
+        self.datumlist = {'none': 'NONE', 'nad27': 'NAD27', 'nad83': 'NAD83',
+                          'wgs66': 'WGS66', 'wgs72': 'WGS72', 'wgs84': 'WGS84',
+                          'etrs89': 'WGS84'}
+        self.datumlist_swath = {'Clarke 1866': 0, 'Clarke 1880': 1,
+                                'bessel': 2, 'International 1967': 3,
+                                'International 1909': 4, 'wgs72': 5,
+                                'Everest': 6, 'wgs66': 7, 'wgs84': 8,
+                                'Airy': 9, 'Modified Everest': 10,
+                                'Modified Airy': 11, 'Walbeck': 12,
+                                'Southeast Asia': 13, 'Australian National': 14,
+                                'Krassovsky': 15, 'Hough': 16,
+                                'Mercury1960': 17, 'Modified Mercury1968': 18,
+                                'Sphere 19 (Radius 6370997)': 19,
+                                'MODIS Sphere (Radius 6371007.181)': 20
+                                }
 
     def returned(self):
         """Return the projection in the MRT style"""
@@ -850,93 +435,72 @@
             Val = 0.0
         return float(Val)
 
-    def _outpar(self, SMajor, SMinor, Val, Factor, CentMer, TrueScale, FE, FN, swath):
+    def _outpar(self, SMajor, SMinor, Val, Factor, CentMer, TrueScale, FE, FN,
+                swath):
         if swath:
-            return "%i %i %d %d %d %d %d %d 0.0 0.0 0.0 0.0 0.0 0.0 0.0" % (
-                SMajor,
-                SMinor,
-                Val,
-                Factor,
-                CentMer,
-                TrueScale,
-                FE,
-                FN,
-            )
-        else:
-            return "( %i %i %d %d %d %d %d %d 0.0 0.0 0.0 0.0 0.0 0.0 0.0 )" % (
-                SMajor,
-                SMinor,
-                Val,
-                Factor,
-                CentMer,
-                TrueScale,
-                FE,
-                FN,
-            )
+            return '%i %i %d %d %d %d %d %d 0.0 0.0 0.0 0.0 0.0 0.0 0.0' % (
+                SMajor, SMinor, Val, Factor, CentMer, TrueScale, FE, FN)
+        else:
+            return '( %i %i %d %d %d %d %d %d 0.0 0.0 0.0 0.0 0.0 0.0 0.0 )' % (
+                SMajor, SMinor, Val, Factor, CentMer, TrueScale, FE, FN)
 
     def return_params(self, swath=False):
-        """Return the 13 parameters for MRT parameter file"""
-        if self.val == "ll" or self.val == "utm":
+        """ Return the 13 parameters for MRT parameter file """
+        if self.val == 'll' or self.val == 'utm':
             return self._outpar(0, 0, 0.0, 0.0, 0.0, 0.0, 0.0, 0.0, swath)
-        elif self.val == "laea":
-            SMajor = self._par("+a")
+        elif self.val == 'laea':
+            SMajor = self._par('+a')
             try:
-                SMinor = self._par("+b")
+                SMinor = self._par('+b')
             except:
-                SMinor = self._par("+rf")
-            CentMer = self._par("+lon_0")
-            CentLat = self._par("+lat_0")
-            FE = self._par("+x_0")
-            FN = self._par("+y_0")
-            return self._outpar(
-                SMajor, SMinor, 0.0, 0.0, CentMer, CentLat, FE, FN, swath
-            )
-        elif self.val == "lcc":
-            SMajor = self._par("+a")
+                SMinor = self._par('+rf')
+            CentMer = self._par('+lon_0')
+            CentLat = self._par('+lat_0')
+            FE = self._par('+x_0')
+            FN = self._par('+y_0')
+            return self._outpar(SMajor, SMinor, 0.0, 0.0, CentMer,
+                                CentLat, FE, FN, swath)
+        elif self.val == 'lcc':
+            SMajor = self._par('+a')
             try:
-                SMinor = self._par("+b")
+                SMinor = self._par('+b')
             except:
-                SMinor = self._par("+rf")
-            STDPR1 = self._par("+lat_1")
-            STDPR2 = self._par("+lat_2")
-            CentMer = self._par("+lon_0")
-            CentLat = self._par("+lat_0")
-            FE = self._par("+x_0")
-            FN = self._par("+y_0")
-            return self._outpar(
-                SMajor, SMinor, STDPR1, STDPR2, CentMer, CentLat, FE, FN, swath
-            )
-        elif self.val == "merc" or self.val == "polar" or self.val == "tmerc":
-            SMajor = self._par("+a")
+                SMinor = self._par('+rf')
+            STDPR1 = self._par('+lat_1')
+            STDPR2 = self._par('+lat_2')
+            CentMer = self._par('+lon_0')
+            CentLat = self._par('+lat_0')
+            FE = self._par('+x_0')
+            FN = self._par('+y_0')
+            return self._outpar(SMajor, SMinor, STDPR1, STDPR2, CentMer,
+                                CentLat, FE, FN, swath)
+        elif self.val == 'merc' or self.val == 'polar' or self.val == 'tmerc':
+            SMajor = self._par('+a')
             try:
-                SMinor = self._par("+b")
+                SMinor = self._par('+b')
             except:
-                SMinor = self._par("+rf")
-            CentMer = self._par("+lon_0")
-            if self.val == "tmerc":
-                Factor = self._par("+k_0")
+                SMinor = self._par('+rf')
+            CentMer = self._par('+lon_0')
+            if self.val == 'tmerc':
+                Factor = self._par('+k_0')
             else:
                 Factor = 0.0
-            TrueScale = self._par("+lat_ts")
-            FE = self._par("+x_0")
-            FN = self._par("+y_0")
-            return self._outpar(
-                SMajor, SMinor, 0.0, Factor, CentMer, TrueScale, FE, FN, swath
-            )
-        else:
-            grass.fatal(
-                _(
-                    "Projection not supported, please contact the "
-                    "GRASS-dev mailing list"
-                )
-            )
+            TrueScale = self._par('+lat_ts')
+            FE = self._par('+x_0')
+            FN = self._par('+y_0')
+            return self._outpar(SMajor, SMinor, 0.0, Factor, CentMer,
+                                TrueScale, FE, FN, swath)
+        else:
+            grass.fatal(_('Projection not supported, please contact the '
+                          'GRASS-dev mailing list'))
 
     def datum(self):
         """Return the datum in the MRT style"""
         if self.dat not in self.datumlist.keys():
             grass.fatal(_("Datum <%s> is not supported") % self.dat)
-        elif self.dat == "etrs89":
-            grass.warning(_("Changing datum <%s> to <%s>") % (self.dat, "wgs84"))
+        elif self.dat == 'etrs89':
+            grass.warning(_("Changing datum <%s> to <%s>") % (self.dat,
+                                                              'wgs84'))
         return self.datumlist[self.dat]
 
     def datumswath(self):
@@ -945,4 +509,4 @@
 
     def utmzone(self):
         """Return the utm zone number"""
-        return self.proj["zone"]+        return self.proj['zone']