#!/usr/bin/env python
# -*- coding: utf-8
"""
@module  g.proj.identify
@brief   Module for automatic identification of EPSG from definition of projection in WKT format.

(C) 2014-2015 by the GRASS Development Team
This program is free software under the GNU General Public License
(>=v2). Read the file COPYING that comes with GRASS for details.

@author Matej Krejci <matejkrejci gmail.com> (GSoC 2015)
"""

#%module
#% description: Autoidentifies EPSG code from WKT CRS definition.
#% keyword: general
#% keyword: projection
#% keyword: EPSG
#% keyword: WKT
#% keyword: .prj
#%end

#%option G_OPT_F_INPUT
#% key: wkt
#% description: Name of input file with WKT definition
#% required: no
#%end

#%option
#% key: epsg
#% type: integer
#% description: Input EPSG code
#% required: no
#%end

#%flag
#% key: p
#% description: Print projection info in Proj4 format
#%end

#%flag
#% key: w
#% description: Print projection info in WKT format
#%end

#%flag
#% key: s
#% description: Save as default EPSG in the current location
#%end

import os
from subprocess import PIPE

from grass.script import core as grass
from grass.pygrass.modules import Module

def writeEPSGtoPEMANENT(epsg):
    env = grass.gisenv()
    gisdbase = env['GISDBASE']
    location = env['LOCATION_NAME']
    path = os.path.join(gisdbase, location, "PERMANENT","PROJ_EPSG")
    if os.path.isfile(path):  # if already file exist
        if os.getenv('GRASS_OVERWRITE', False):
            try:
                io = open(path,'w')
                io.write("epsg: %s" % epsg)
                io.close()
                grass.message("EPSG code have been written to <%s>" % path)
            except IOError as e:
                grass.error("I/O error({0}): {1}".format(e.errno, e.strerror))

        else:
            grass.message("EPSG file already exist <%s>" % path)
    else:
        try:
            io = open(path,'w')
            io.write("epsg: %s" % epsg)
            io.close()
            grass.message("EPSG code have been written to <%s>" % path)
        except IOError as e:
            grass.error("I/O error({0}): {1}".format(e.errno, e.strerror))

def isPermanent():
    env = grass.gisenv()
    if env['MAPSET'] == "PERMANENT":
        return True
    return False

def grassEpsg():
    proj = Module('g.proj',
               flags='p',
               quiet=True,
               stdout_=PIPE)
    proj = proj.outputs.stdout
    lines = proj.splitlines()
    for e,line in enumerate(lines):
        if 'EPSG' in line:
            epsg = lines[e+1].split(':')[1].replace(' ','')
            print('epsg=%s' % epsg)
            if flags['s']:
                if isPermanent():
                    writeEPSGtoPEMANENT(epsg)
                else:
                    grass.warning("Unable to access PERMANENT mapset")
            return
    try:
        proj = Module('g.proj',
               flags='wf',
               quiet=True,
               stdout_=PIPE)
        proj = proj.outputs.stdout
        wkt2standards(proj)
    except:
        grass.error('WKT input error')

def wkt2standards(prj_txt):
    srs = osr.SpatialReference()
    srs.ImportFromESRI([prj_txt])
    if flags['w']:
        print('wkt=%s' % srs.ExportToWkt())
    if flags['p']:
        print('proj4=%s' % srs.ExportToProj4())
    srs.AutoIdentifyEPSG()
    try:
        int(srs.GetAuthorityCode(None))
        epsg = srs.GetAuthorityCode(None)
        print('epsg=%s' % epsg)
        if flags['s']:
            if isPermanent():
                writeEPSGtoPEMANENT(epsg)
            else:
                grass.warning("Unable to access PERMANENT mapset")
    except:
        grass.error('EPSG code cannot be identified')

def epsg2standards(epsg):
    srs = osr.SpatialReference()
    srs.ImportFromEPSG(int(epsg))
    if flags['w']:
        print('wkt=%s' % srs.ExportToWkt())
    if flags['p']:
        print('proj4=%s' % srs.ExportToProj4())

def main():
    try:
        from osgeo import osr
    except ImportError:
        grass.fatal(_("Unable to load GDAL Python bindings (requires package "
                      "'python-gdal' being installed)"),)

<<<<<<< HEAD
    epsg=options['epsg']
    pathwkt=options['wkt']
=======
    epsg = options['epsg']
    pathwkt = options['wkt']
>>>>>>> ceca958b
    if epsg and pathwkt:
        grass.error('Only one type of conversions can be processed concurrently')

    if epsg:
        epsg2standards(epsg)
    else:
        if pathwkt:
            try:
                io = open(pathwkt,'r')
                wkt = io.read().rstrip()
                wkt2standards(wkt)
            except IOError as e:
                grass.error('Unable to open file <%s>: %s' % (e.errno, e.strerror))
        else:
            grassEpsg()

if __name__ == "__main__":
    options, flags = grass.parser()
    main()<|MERGE_RESOLUTION|>--- conflicted
+++ resolved
@@ -148,13 +148,9 @@
         grass.fatal(_("Unable to load GDAL Python bindings (requires package "
                       "'python-gdal' being installed)"),)
 
-<<<<<<< HEAD
-    epsg=options['epsg']
-    pathwkt=options['wkt']
-=======
     epsg = options['epsg']
     pathwkt = options['wkt']
->>>>>>> ceca958b
+
     if epsg and pathwkt:
         grass.error('Only one type of conversions can be processed concurrently')
 
