#!/usr/bin/env python

"""
MODULE:    v.rast.bufferstats

AUTHOR(S): Stefan Blumentrath < stefan.blumentrath AT nina.no>
           With lots of inspiration from v.what.rast.buffer by
           Hamish Bowman, Dunedin, New Zealand
           Percentage implemented by Luca DeLucchi

PURPOSE:   Calculates statistics of raster map(s) for buffers around vector geometries.

COPYRIGHT: (C) 2021 by the GRASS Development Team

           This program is free software under the GNU General Public
           License (>=v2). Read the file COPYING that comes with GRASS
           for details.


To Dos:
- parallelize
- consider adding distance weights
- add neighborhood stats ???
- add where clause

/#%option G_OPT_DB_WHERE
/#% required: no
/#%end

    where = options['where']

"""

#%Module
#% label: Calculates statistics of raster map(s) for buffers around vector geometries.
#% keyword: vector
#% keyword: raster
#% keyword: buffer
#% keyword: statistics
#%End

#%option G_OPT_V_INPUT
#% description: Vector map containing geometries to compute buffer statistics for
#%end

#%option G_OPT_R_INPUTS
#% key: raster
#% description: Raster map(s) to calculate statistics from
#% multiple: yes
#% required : yes
#%end

#%option
#% key: buffers
#% type: integer
#% description: Buffer distance(s) in map units
#% multiple: yes
#% required : yes
#%end

#%option
#% key: type
#% type:string
#% description: Vector type to work on
#% options: points,lines,areas
#% answer: points,lines,areas
#% multiple: yes
#% required: yes
#%end

## ,centroid not supported in pygrass

#%option G_OPT_V_FIELD
#% required: no
#%end

#%option
#% key: column_prefix
#% type: string
#% description: Column prefix for new attribute columns
#% required : yes
#% multiple: yes
#%end

#%option
#% key: methods
#% type: string
#% description: The methods to use
#% required: no
#% multiple: yes
#% options: number,number_null,minimum,maximum,range,sum,average,average_abs,stddev,variance,coeff_var,first_quartile,median,third_quartile
#% answer: number,number_null,minimum,maximum,range,sum,average,average_abs,stddev,variance,coeff_var,first_quartile,median,third_quartile
#%end

#%option
#% key: percentile
#% type: integer
#% description: Percentile to calculate
#% options: 0-100
#% required : no
#%end

#%flag
#% key: t
#% description: Tabulate area within buffers for categories in raster map(s)
#%end

#%flag
#% key: p
#% description: Used with -t flag will return percentage of area for categories
#%end

#%flag
#% key: u
#% description: Update columns if they already exist
#%end

#%flag
#% key: r
#% description: Remove columns without data
#%end

#%flag
#% key: l
#% description: Use labels for column names if possible
#%end

#%option G_OPT_F_OUTPUT
#% description: Name for output file (if "-" output to stdout)
#% required: no
#%end

#%option G_OPT_F_SEP
#% description: Field separator in output file
#% answer: |
#% required: no
#%end

import sys
import os
import atexit
import math
from subprocess import PIPE
import grass.script as grass
from grass.pygrass.vector import VectorTopo
from grass.pygrass.raster.abstract import RasterAbstractBase
from grass.pygrass.raster import RasterRow
from grass.pygrass.gis import Mapset
from grass.pygrass.vector.geometry import Boundary
from grass.pygrass.vector.geometry import Centroid
from grass.pygrass.gis.region import Region

# from grass.pygrass.vector.table import *
from grass.pygrass.modules.interface.module import Module
from itertools import chain

# PY2/PY3 compat
if sys.version_info.major >= 3:
    unicode = str

if "GISBASE" not in os.environ.keys():
    grass.message("You must be in GRASS GIS to run this program.")
    sys.exit(1)

TMP_MAPS = []


def cleanup():
    """Remove temporary data"""
    # remove temporary region file
    grass.del_temp_region()
    try:
        grass.run_command(
            "g.remove",
            flags="f",
            name=TMP_MAPS,
            quiet=True,
            type=["vector", "raster"],
            stderr=os.devnull,
            stdout_=os.devnull,
        )
    except:
        pass

    if RasterRow("MASK", Mapset().name).exist():
        grass.run_command("r.mask", flags="r", quiet=True)
    reset_mask()


def unset_mask():
    """Deactivate user mask"""
    if RasterRow("MASK", Mapset().name).exist():
        grass.run_command("g.rename", quiet=True, raster="MASK,{}_MASK".format(tmp_map))


def reset_mask():
    """Re-activate user mask"""
    if RasterRow("{}_MASK".format(tmp_map)).exist():
        grass.run_command("g.rename", quiet=True, raster="{}_MASK,MASK".format(tmp_map))


def align_current(region, bbox):
    """Align current region to bounding box

    :param region: PyGRASS Region object
    :param bbox: PyGRASS Bbox object
    :returns: adjusted PyGRASS Region object
    :type region: PyGRASS Region object
    :type bbox: PyGRASS Bbox object
    :rtype: dict

    :Example:

    >>> align_current(region, bbox)
    region
    """
    north = region.north
    east = region.east
    west = region.west
    south = region.south
    nsres = region.nsres
    ewres = region.ewres

    region.north = north - (math.floor((north - bbox.north) / nsres) * nsres)
    region.south = south - (math.ceil((south - bbox.south) / nsres) * nsres)
    region.east = east - (math.floor((east - bbox.east) / ewres) * ewres)
    region.west = west - (math.ceil((west - bbox.west) / ewres) * ewres)

    return region


def random_name(length):
    """Generate a random name of length "length" starting with a letter

    :param length: length of the random name to generate
    :returns: String with a random name of length "length" starting with a letter
    :type length: int
    :rtype: string

    :Example:

    >>> random_name(12)
    'MxMa1kAS13s9'
    """

    import string
    import random

    chars = string.ascii_uppercase + string.ascii_lowercase + string.digits
    randomname = "1"
    while randomname[0].isdigit():
        randomname = "".join(random.choice(chars) for _ in range(length))

    return randomname


def is_number(s):
    try:
        float(s)
        return True
    except ValueError:
        return False


def raster_type(raster, tabulate, use_label):
    """Check raster map type (int or double) and return categories for int maps

    :param raster: name of the raster map to check
    :type raster: string
    :param tabulate: check categories for tabulation
    :type tabulate: bool
    :param use_label: use label strings instead of category numbers
    :type use_label: bool
    :returns: string with raster map type and list of categories with labels
    :rmap_type: string
    :returns: logical if rastermap contains valid labels
    :rmap_type: bool
    :rcats: list of category tuples
    :Example:

    >>> raster_type('elevation')
    'double precision', False, []
    """

    valid_lab = False
    r_map = RasterRow(raster)
    r_map.open()
    if not r_map.has_cats() and r_map.mtype != "CELL":
        rmap_type = "double precision"
        rcats = []
    else:
        rmap_type = "int"
        rcats = []
        if tabulate:
            rcats = r_map.cats
            r_map.close()
            if not rcats:
                rcats = []
            if len(rcats) == 0:
                rcats = (
                    grass.read_command("r.category", map=raster)
                    .rstrip("\n")
                    .split("\n")
                )
                rcats = [
<<<<<<< HEAD
                    tuple((rcat.split("\t")[1], rcat.split("\t")[0], None))
                    for rcat in rcats
                ]
            cat_list = [rcat[1] for rcat in rcats]
            label_list = [rcat[0] for rcat in rcats]
            if len(set(cat_list)) != len(set(label_list)):
                rcats = [tuple((rcat[1], rcat[1], None)) for rcat in rcats]
            elif use_label:
                valid_lab = True
=======
                    tuple((rcat.split("\t")[1], rcat.split("\t")[1], None))
                    for rcat in rcats
                ]
            cat_list = [rcat[0] for rcat in rcats]
            label_list = [rcat[1] for rcat in rcats]
            if use_label:
                racts = (
                    label_list
                    if len(set(cat_list)) == len(set(label_list))
                    else cat_list
                )
            else:
                racts = cat_list
>>>>>>> 36ca6ad5
        else:
            r_map.close()

    return rmap_type, valid_lab, rcats


def main():
    in_vector = options["input"].split("@")[0]
    if len(options["input"].split("@")) > 1:
        in_mapset = options["input"].split("@")[1]
    else:
        in_mapset = None
    raster_maps = options["raster"].split(",")  # raster file(s) to extract from
    output = options["output"]
    methods = tuple(options["methods"].split(","))
    percentile = (
        None
        if options["percentile"] == ""
        else map(float, options["percentile"].split(","))
    )
    column_prefix = tuple(options["column_prefix"].split(","))
    buffers = options["buffers"].split(",")
    types = options["type"].split(",")
    layer = options["layer"]
    sep = options["separator"]
    update = flags["u"]
    tabulate = flags["t"]
    percent = flags["p"]
    remove = flags["r"]
    use_label = flags["l"]

    empty_buffer_warning = (
        "No data in raster map {} within buffer {} around geometry {}"
    )

    # Do checks using pygrass
    for rmap in raster_maps:
        r_map = RasterAbstractBase(rmap)
        if not r_map.exist():
            grass.fatal("Could not find raster map {}.".format(rmap))

    user_mask = False
    m_map = RasterAbstractBase("MASK", Mapset().name)
    if m_map.exist():
        grass.warning("Current MASK is temporarily renamed.")
        user_mask = True
        unset_mask()

    invect = VectorTopo(in_vector)
    if not invect.exist():
        grass.fatal("Vector file {} does not exist".format(in_vector))

    if output:
        if output == "-":
            out = None
        else:
            out = open(output, "w")

    # Check if input map is in current mapset (and thus editable)
    if in_mapset and unicode(in_mapset) != unicode(Mapset()):
        grass.fatal(
            "Input vector map is not in current mapset and cannot be modified. \
                    Please consider copying it to current mapset.".format(
                output
            )
        )

    buffers = []
    for buf in options["buffers"].split(","):
        try:
            b = float(buf)
            if b.is_integer():
                buffers.append(int(b))
            else:
                buffers.append(b)
        except:
            grass.fatal("")
        if b < 0:
            grass.fatal("Negative buffer distance not supported!")

    ### Define column types depenting on statistic, map type and
    ### DB backend (SQLite supports only double and not real)
    # int: statistic produces allways integer precision
    # double: statistic produces allways floating point precision
    # map_type: precision f statistic depends on map type
    int_dict = {
        "number": (0, "int", "n"),
        "number_null": (1, "int", "null_cells"),
        "minimum": (3, "map_type", "min"),
        "maximum": (4, "map_type", "max"),
        "range": (5, "map_type", "range"),
        "average": (6, "double", "mean"),
        "average_abs": (7, "double", "mean_of_abs"),
        "stddev": (8, "double", "stddev"),
        "variance": (9, "double", "variance"),
        "coeff_var": (10, "double", "coeff_var"),
        "sum": (11, "map_type", "sum"),
        "first_quartile": (12, "map_type", "first_quartile"),
        "median": (13, "map_type", "median"),
        "third_quartile": (14, "map_type", "third_quartile"),
        "percentile": (15, "map_type", "percentile"),
    }

    if len(raster_maps) != len(column_prefix):
        grass.fatal("Number of maps and number of column prefixes has to be equal!")

    # Generate list of required column names and types
    col_names = []
    valid_labels = []
    col_types = []
    for p in column_prefix:
<<<<<<< HEAD
        rmaptype, val_lab, rcats = raster_type(
            raster_maps[column_prefix.index(p)], tabulate, use_label
        )
        valid_labels.append(val_lab)
=======
        rmaptype, rcats = raster_type(
            raster_maps[column_prefix.index(p)], tabulate, use_label
        )
>>>>>>> 36ca6ad5
        for b in buffers:
            b_str = str(b).replace(".", "_")
            if tabulate:
                if rmaptype == "double precision":
                    grass.fatal(
                        "{} has floating point precision. Can only tabulate integer maps".format(
                            raster_maps[column_prefix.index(p)]
                        )
                    )
                col_names.append("{}_{}_b{}".format(p, "ncats", b_str))
                col_types.append("int")
                col_names.append("{}_{}_b{}".format(p, "mode", b_str))
                col_types.append("int")
                col_names.append("{}_{}_b{}".format(p, "null", b_str))
                col_types.append("double precision")
                col_names.append("{}_{}_b{}".format(p, "area_tot", b_str))
                col_types.append("double precision")
<<<<<<< HEAD

=======
>>>>>>> 36ca6ad5
                for rcat in rcats:
                    if use_label and valid_labels:
                        rcat = rcat[0].replace(" ", "_")
                    else:
                        rcat = rcat[1]
                    col_names.append("{}_{}_b{}".format(p, rcat, b_str))
                    col_types.append("double precision")
            else:
                for m in methods:
                    col_names.append("{}_{}_b{}".format(p, int_dict[m][2], b_str))
                    col_types.append(
                        rmaptype if int_dict[m][1] == "map_type" else int_dict[m][1]
                    )
                if percentile:
                    for perc in percentile:
                        col_names.append(
                            "{}_percentile_{}_b{}".format(
                                p, int(perc) if (perc).is_integer() else perc, b_str
                            )
                        )
                        col_types.append(
                            rmaptype if int_dict[m][1] == "map_type" else int_dict[m][1]
                        )

    # Open input vector map
    in_vect = VectorTopo(in_vector, layer=layer)
    in_vect.open(mode="r")

    # Get name for temporary map
    global TMP_MAPS
    TMP_MAPS.append(tmp_map)

    # Setup stats collectors
    if tabulate:
        # Collector for raster category statistics
        stats = Module("r.stats", run_=False, stdout_=PIPE)
        stats.inputs.sort = "desc"
        stats.inputs.null_value = "null"
        stats.flags.quiet = True
        stats.flags.l = True
        if percent:
            stats.flags.p = True
            stats.flags.n = True
        else:
            stats.flags.a = True
    else:
        # Collector for univariat statistics
        univar = Module("r.univar", run_=False, stdout_=PIPE)
        univar.inputs.separator = sep
        univar.flags.g = True
        univar.flags.quiet = True

        # Add extended statistics if requested
        if set(methods).intersection(
            set(["first_quartile", "median", "third_quartile"])
        ):
            univar.flags.e = True

        if percentile is not None:
            univar.flags.e = True
            univar.inputs.percentile = percentile

    # Check if attribute table exists
    if not output:
        if not in_vect.table:
            grass.fatal("No attribute table found for vector map {}".format(in_vect))

        # Modify table as needed
        tab = in_vect.table
        tab_name = tab.name
        tab_cols = tab.columns

        # Add required columns
        existing_cols = list(set(tab_cols.names()).intersection(col_names))
        if len(existing_cols) > 0:
            if not update:
<<<<<<< HEAD
                in_vect.close()
=======
>>>>>>> 36ca6ad5
                grass.fatal(
                    "Column(s) {} already exist! Please use the u-flag \
                            if you want to update values in those columns".format(
                        ",".join(existing_cols)
                    )
                )
            else:
                grass.warning(
                    "Column(s) {} already exist!".format(",".join(existing_cols))
                )
        for e in existing_cols:
            idx = col_names.index(e)
            del col_names[idx]
            del col_types[idx]
        tab_cols.add(col_names, col_types)

        conn = tab.conn
        cur = conn.cursor()

        sql_str_start = "UPDATE {} SET ".format(tab_name)

    elif output == "-":
        print("cat{0}raster_map{0}buffer{0}statistic{0}value".format(sep))
    else:
        out.write(
            "cat{0}raster_map{0}buffer{0}statistic{0}value{1}".format(sep, os.linesep)
        )

    # Get computational region
    grass.use_temp_region()
    r = Region()
    r.read()

    # Adjust region extent to buffer around geometry
    # reg = deepcopy(r)

    # Create iterator for geometries of all selected types
    geoms = chain()
    geoms_n = 0
    n_geom = 1
    for geom_type in types:
        geoms_n += in_vect.number_of(geom_type)
        if in_vect.number_of(geom_type) > 0:
            geoms = chain(in_vect.viter(geom_type))

    # Loop over geometries
    for geom in geoms:
        # Get cat
        cat = geom.cat

        # Add where clause to UPDATE statement
        sql_str_end = " WHERE cat = {};".format(cat)

        # Loop over ser provided buffer distances
        for buf in buffers:
            b_str = str(buf).replace(".", "_")
            # Buffer geometry
            if buf <= 0:
                buffer_geom = geom
            else:
                buffer_geom = geom.buffer(buf)
            # Create temporary vector map with buffered geometry
            tmp_vect = VectorTopo(tmp_map, quiet=True)
            tmp_vect.open(mode="w")
            tmp_vect.write(Boundary(points=buffer_geom[0].to_list()))
            # , c_cats=int(cat), set_cats=True
            if callable(buffer_geom[1]):
                tmp_vect.write(
                    Centroid(x=buffer_geom[1]().x, y=buffer_geom[1]().y), cat=int(cat)
                )
            else:
                tmp_vect.write(
                    Centroid(x=buffer_geom[1].x, y=buffer_geom[1].y), cat=int(cat)
                )

            #################################################
            # How to silence VectorTopo???
            #################################################

            # Save current stdout
            # original = sys.stdout

            # f = open(os.devnull, 'w')
            # with open('output.txt', 'w') as f:
            # sys.stdout = io.BytesIO()
            # sys.stdout.fileno() = os.devnull
            # sys.stderr = f
            # os.environ.update(dict(GRASS_VERBOSE='0'))
            tmp_vect.close(build=False)
            grass.run_command("v.build", map=tmp_map, quiet=True)
            # os.environ.update(dict(GRASS_VERBOSE='1'))

            # reg = Region()
            # reg.read()
            # r.from_vect(tmp_map)
            r = align_current(r, buffer_geom[0].bbox())
            r.write()

            # Check if the following is needed
            # needed specially with r.stats -p
            # grass.run_command('g.region', vector=tmp_map, flags='a')

            # Create a MASK from buffered geometry
            if user_mask:
                grass.run_command(
                    "v.to.rast",
                    input=tmp_map,
                    output=tmp_map,
                    use="val",
                    value=int(cat),
                    quiet=True,
                )
                mc_expression = (
                    "MASK=if(!isnull({0}) && !isnull({0}_MASK), {1}, null())".format(
                        tmp_map, cat
                    )
                )
                grass.run_command("r.mapcalc", expression=mc_expression, quiet=True)
            else:
                grass.run_command(
                    "v.to.rast",
                    input=tmp_map,
                    output="MASK",
                    use="val",
                    value=int(cat),
                    quiet=True,
                )

            # reg.write()

            updates = []
            # Compute statistics for every raster map
            for rm, rmap in enumerate(raster_maps):
                # rmap = raster_maps[rm]
                prefix = column_prefix[rm]

                if tabulate:
                    # Get statistics on occurrence of raster categories within buffer
                    stats.inputs.input = rmap
                    stats.run()
                    t_stats = (
                        stats.outputs["stdout"]
                        .value.rstrip(os.linesep)
<<<<<<< HEAD
                        .replace("  ", " ")
                        .replace("no data", "no_data")
                        .replace(" ", "_b{} = ".format(b_str))
                        .split(os.linesep)
                    )
                    if t_stats == [""]:
                        grass.warning(empty_buffer_warning.format(rmap, buf, cat))
                        continue
=======
                        .replace(" ", "_b{} = ".format(b_str))
                        .split(os.linesep)
                    )

>>>>>>> 36ca6ad5
                    if (
                        t_stats[0].split("_b{} = ".format(b_str))[0].split("_")[-1]
                        != "null"
                    ):
                        mode = (
                            t_stats[0].split("_b{} = ".format(b_str))[0].split("_")[-1]
                        )
                    elif len(t_stats) == 1:
                        mode = "NULL"
                    else:
                        mode = (
                            t_stats[1].split("_b{} = ".format(b_str))[0].split("_")[-1]
                        )

                    if not output:
                        updates.append(
                            "\t{}_{}_b{} = {}".format(
                                prefix, "ncats", b_str, len(t_stats)
                            )
                        )
                        updates.append(
                            "\t{}_{}_b{} = {}".format(prefix, "mode", b_str, mode)
                        )

                        area_tot = 0
                        for l in t_stats:
                            # check if raster maps has category or not
                            if len(l.split("=")) == 2:
                                updates.append("\t{}_{}".format(prefix, l.rstrip("%")))
<<<<<<< HEAD
                            elif not l.startswith("null"):
=======
                            else:
>>>>>>> 36ca6ad5
                                vals = l.split("=")
                                updates.append(
                                    "\t{}_{} = {}".format(
                                        prefix,
<<<<<<< HEAD
                                        vals[-2].strip()
                                        if valid_labels[rm]
                                        else vals[0].strip(),
                                        vals[-1].strip().rstrip("%"),
                                    )
                                )
                            if not l.startswith("null"):
                                area_tot += float(l.rstrip("%").split("= ")[-1])
=======
                                        vals[-2].strip(),
                                        vals[-1].strip().rstrip("%"),
                                    )
                                )
                            if (
                                l.split("_b{} =".format(b_str))[0].split("_")[-1]
                                != "null"
                            ):
                                area_tot = area_tot + float(
                                    l.rstrip("%").split("= ")[1]
                                )
>>>>>>> 36ca6ad5
                        if not percent:
                            updates.append(
                                "\t{}_{}_b{} = {}".format(
                                    prefix, "area_tot", b_str, area_tot
                                )
                            )

                    else:
                        out_str = "{1}{0}{2}{0}{3}{0}{4}{0}{5}{6}".format(
                            sep, cat, prefix, buf, "ncats", len(t_stats), os.linesep
                        )
                        out_str += "{1}{0}{2}{0}{3}{0}{4}{0}{5}{6}".format(
                            sep, cat, prefix, buf, "mode", mode, os.linesep
                        )
                        area_tot = 0
                        for l in t_stats:
<<<<<<< HEAD
                            rcat = (
                                l.split("= ")[1].rstrip("_b{} = ".format(b_str))
                                if valid_labels[rm]
                                else l.split("_")[0]
                            )
                            area = l.split("= ")[-1]
=======
                            rcat = l.split("_b{} =".format(b_str))[0].split("_")[-1]
                            area = l.split("= ")[1]
>>>>>>> 36ca6ad5
                            out_str += "{1}{0}{2}{0}{3}{0}{4}{0}{5}{6}".format(
                                sep,
                                cat,
                                prefix,
                                buf,
                                "area {}".format(rcat),
                                area,
                                os.linesep,
                            )
                            if rcat != "null":
                                area_tot = area_tot + float(
<<<<<<< HEAD
                                    l.rstrip("%").split("= ")[-1]
                                )
                        if not percent:
                            out_str += "{1}{0}{2}{0}{3}{0}{4}{0}{5}{6}".format(
                                sep,
                                cat,
                                prefix,
                                buf,
                                "area total",
                                area_tot,
                                os.linesep,
=======
                                    l.rstrip("%").split("= ")[1]
                                )
                        if not percent:
                            out_str += "{1}{0}{2}{0}{3}{0}{4}{0}{5}{6}".format(
                                sep, cat, prefix, buf, "area_tot", area_tot, os.linesep
>>>>>>> 36ca6ad5
                            )

                        if output == "-":
                            print(out_str.rstrip(os.linesep))
                        else:
                            out.write(out_str)

                else:
                    # Get univariate statistics within buffer
                    univar.inputs.map = rmap
                    univar.run()
                    u_stats = (
                        univar.outputs["stdout"]
                        .value.rstrip(os.linesep)
                        .replace("=", "_b{} = ".format(b_str))
                        .split(os.linesep)
                    )

                    # Test if u_stats is empty and give warning
                    # Needs to be adjusted to number of requested stats?
                    if (
                        (percentile and len(u_stats) < 14)
                        or (univar.flags.e and len(u_stats) < 13)
                        or len(u_stats) < 12
                    ):
                        grass.warning(empty_buffer_warning.format(rmap, buf, cat))
                        break

                    # Extract statistics for selected methods
                    for m in methods:
                        if not output:
                            # Add to list of UPDATE statements
                            updates.append(
<<<<<<< HEAD
                                "\t{}_{}".format(
                                    prefix,
                                    u_stats[int_dict[m][0]]
                                    if is_number(
                                        u_stats[int_dict[m][0]].split(" = ")[1]
                                    )
                                    else " = ".join(
                                        [
                                            u_stats[int_dict[m][0]].split(" = ")[0],
                                            "NULL",
                                        ]
                                    ),
                                )
=======
                                "\t{}_{}".format(prefix, u_stats[int_dict[m][0]])
>>>>>>> 36ca6ad5
                            )
                        else:
                            out_str = "{1}{0}{2}{0}{3}{0}{4}{0}{5}".format(
                                sep,
                                cat,
                                prefix,
                                buf,
                                m,
                                u_stats[int_dict[m][0]].split("= ")[1],
                            )
                            if output == "-":
                                print(out_str)
                            else:
                                out.write("{}{}".format(out_str, os.linesep))

                    if percentile:
                        perc_count = 0
                        for perc in percentile:
                            if not output:
                                updates.append(
                                    "{}_percentile_{}_b{} = {}".format(
                                        p,
                                        int(perc) if (perc).is_integer() else perc,
                                        b_str,
                                        u_stats[15 + perc_count].split("= ")[1],
                                    )
                                )
                            else:
                                out_str = "{1}{0}{2}{0}{3}{0}{4}{0}{5}".format(
                                    sep,
                                    cat,
                                    prefix,
                                    buf,
                                    "percentile_{}".format(
                                        int(perc) if (perc).is_integer() else perc
                                    ),
                                    u_stats[15 + perc_count].split("= ")[1],
                                )
                                if output == "-":
                                    print(out_str)
                                else:
                                    out.write(out_str)
                            perc_count = perc_count + 1

            if not output and len(updates) > 0:
                cur.execute(
                    "{}{}{}".format(sql_str_start, ",\n".join(updates), sql_str_end)
                )

            # Remove temporary maps
            # , stderr=os.devnull, stdout_=os.devnull)
            grass.run_command(
                "g.remove", flags="f", type="raster", name="MASK", quiet=True
            )
            grass.run_command(
                "g.remove", flags="f", type="vector", name=tmp_map, quiet=True
            )

        # Give progress information
        grass.percent(n_geom, geoms_n, 1)
        n_geom = n_geom + 1

        if not output:
            conn.commit()

    # Close cursor and DB connection
    if not output and not output == "-":
        cur.close()
        conn.close()
        # Update history
        grass.vector.vector_history(in_vector)
    elif output != "-":
        # write results to file
        out.close()

    if remove and not output:
        dropcols = []
        selectnum = "select count({}) from {}"
        for i in col_names:
            thisrow = grass.read_command(
                "db.select", flags="c", sql=selectnum.format(i, in_vector)
            )
            if int(thisrow) == 0:
                dropcols.append(i)
        grass.debug("Columns to delete: {}".format(", ".join(dropcols)), debug=2)
        if dropcols:
            grass.run_command("v.db.dropcolumn", map=in_vector, columns=dropcols)


# Run the module
if __name__ == "__main__":
    options, flags = grass.parser()
    # Get name for temporary map
    tmp_map = random_name(21)
    atexit.register(cleanup)
    sys.exit(main())<|MERGE_RESOLUTION|>--- conflicted
+++ resolved
@@ -303,7 +303,6 @@
                     .split("\n")
                 )
                 rcats = [
-<<<<<<< HEAD
                     tuple((rcat.split("\t")[1], rcat.split("\t")[0], None))
                     for rcat in rcats
                 ]
@@ -313,21 +312,6 @@
                 rcats = [tuple((rcat[1], rcat[1], None)) for rcat in rcats]
             elif use_label:
                 valid_lab = True
-=======
-                    tuple((rcat.split("\t")[1], rcat.split("\t")[1], None))
-                    for rcat in rcats
-                ]
-            cat_list = [rcat[0] for rcat in rcats]
-            label_list = [rcat[1] for rcat in rcats]
-            if use_label:
-                racts = (
-                    label_list
-                    if len(set(cat_list)) == len(set(label_list))
-                    else cat_list
-                )
-            else:
-                racts = cat_list
->>>>>>> 36ca6ad5
         else:
             r_map.close()
 
@@ -439,16 +423,11 @@
     valid_labels = []
     col_types = []
     for p in column_prefix:
-<<<<<<< HEAD
         rmaptype, val_lab, rcats = raster_type(
             raster_maps[column_prefix.index(p)], tabulate, use_label
         )
         valid_labels.append(val_lab)
-=======
-        rmaptype, rcats = raster_type(
-            raster_maps[column_prefix.index(p)], tabulate, use_label
-        )
->>>>>>> 36ca6ad5
+
         for b in buffers:
             b_str = str(b).replace(".", "_")
             if tabulate:
@@ -466,10 +445,7 @@
                 col_types.append("double precision")
                 col_names.append("{}_{}_b{}".format(p, "area_tot", b_str))
                 col_types.append("double precision")
-<<<<<<< HEAD
-
-=======
->>>>>>> 36ca6ad5
+
                 for rcat in rcats:
                     if use_label and valid_labels:
                         rcat = rcat[0].replace(" ", "_")
@@ -546,10 +522,7 @@
         existing_cols = list(set(tab_cols.names()).intersection(col_names))
         if len(existing_cols) > 0:
             if not update:
-<<<<<<< HEAD
                 in_vect.close()
-=======
->>>>>>> 36ca6ad5
                 grass.fatal(
                     "Column(s) {} already exist! Please use the u-flag \
                             if you want to update values in those columns".format(
@@ -693,7 +666,6 @@
                     t_stats = (
                         stats.outputs["stdout"]
                         .value.rstrip(os.linesep)
-<<<<<<< HEAD
                         .replace("  ", " ")
                         .replace("no data", "no_data")
                         .replace(" ", "_b{} = ".format(b_str))
@@ -702,12 +674,6 @@
                     if t_stats == [""]:
                         grass.warning(empty_buffer_warning.format(rmap, buf, cat))
                         continue
-=======
-                        .replace(" ", "_b{} = ".format(b_str))
-                        .split(os.linesep)
-                    )
-
->>>>>>> 36ca6ad5
                     if (
                         t_stats[0].split("_b{} = ".format(b_str))[0].split("_")[-1]
                         != "null"
@@ -737,16 +703,11 @@
                             # check if raster maps has category or not
                             if len(l.split("=")) == 2:
                                 updates.append("\t{}_{}".format(prefix, l.rstrip("%")))
-<<<<<<< HEAD
                             elif not l.startswith("null"):
-=======
-                            else:
->>>>>>> 36ca6ad5
                                 vals = l.split("=")
                                 updates.append(
                                     "\t{}_{} = {}".format(
                                         prefix,
-<<<<<<< HEAD
                                         vals[-2].strip()
                                         if valid_labels[rm]
                                         else vals[0].strip(),
@@ -755,19 +716,6 @@
                                 )
                             if not l.startswith("null"):
                                 area_tot += float(l.rstrip("%").split("= ")[-1])
-=======
-                                        vals[-2].strip(),
-                                        vals[-1].strip().rstrip("%"),
-                                    )
-                                )
-                            if (
-                                l.split("_b{} =".format(b_str))[0].split("_")[-1]
-                                != "null"
-                            ):
-                                area_tot = area_tot + float(
-                                    l.rstrip("%").split("= ")[1]
-                                )
->>>>>>> 36ca6ad5
                         if not percent:
                             updates.append(
                                 "\t{}_{}_b{} = {}".format(
@@ -784,17 +732,12 @@
                         )
                         area_tot = 0
                         for l in t_stats:
-<<<<<<< HEAD
                             rcat = (
                                 l.split("= ")[1].rstrip("_b{} = ".format(b_str))
                                 if valid_labels[rm]
                                 else l.split("_")[0]
                             )
                             area = l.split("= ")[-1]
-=======
-                            rcat = l.split("_b{} =".format(b_str))[0].split("_")[-1]
-                            area = l.split("= ")[1]
->>>>>>> 36ca6ad5
                             out_str += "{1}{0}{2}{0}{3}{0}{4}{0}{5}{6}".format(
                                 sep,
                                 cat,
@@ -806,7 +749,6 @@
                             )
                             if rcat != "null":
                                 area_tot = area_tot + float(
-<<<<<<< HEAD
                                     l.rstrip("%").split("= ")[-1]
                                 )
                         if not percent:
@@ -818,13 +760,6 @@
                                 "area total",
                                 area_tot,
                                 os.linesep,
-=======
-                                    l.rstrip("%").split("= ")[1]
-                                )
-                        if not percent:
-                            out_str += "{1}{0}{2}{0}{3}{0}{4}{0}{5}{6}".format(
-                                sep, cat, prefix, buf, "area_tot", area_tot, os.linesep
->>>>>>> 36ca6ad5
                             )
 
                         if output == "-":
@@ -858,7 +793,6 @@
                         if not output:
                             # Add to list of UPDATE statements
                             updates.append(
-<<<<<<< HEAD
                                 "\t{}_{}".format(
                                     prefix,
                                     u_stats[int_dict[m][0]]
@@ -872,9 +806,6 @@
                                         ]
                                     ),
                                 )
-=======
-                                "\t{}_{}".format(prefix, u_stats[int_dict[m][0]])
->>>>>>> 36ca6ad5
                             )
                         else:
                             out_str = "{1}{0}{2}{0}{3}{0}{4}{0}{5}".format(
