#!/usr/bin/env python

"""
MODULE:    v.rast.bufferstats

AUTHOR(S): Stefan Blumentrath < stefan.blumentrath AT nina.no>
           With lots of inspiration from v.what.rast.buffer by
           Hamish Bowman, Dunedin, New Zealand

PURPOSE:   Calculates statistics of raster map(s) for buffers around vector geometries.

COPYRIGHT: (C) 2018 by the GRASS Development Team

           This program is free software under the GNU General Public
           License (>=v2). Read the file COPYING that comes with GRASS
           for details.


To Dos:
- parallelize
- consider adding distance weights
- add neighborhood stats ???
- silence r.category
- add where clause

/#%option G_OPT_DB_WHERE
/#% required: no
/#%end

    where = options['where']

"""

#%Module
#% label: Calculates statistics of raster map(s) for buffers around vector geometries.
#% keyword: vector
#% keyword: raster
#% keyword: buffer
#% keyword: statistics
#%End

#%option G_OPT_V_INPUT
#% description: Vector map containing geometries to compute buffer statistics for
#%end

#%option G_OPT_R_INPUTS
#% key: raster
#% description: Raster map(s) to calculate statistics from
#% multiple: yes
#% required : yes
#%end

#%option
#% key: buffers
#% type: integer
#% description: Buffer distance(s) in map units
#% multiple: yes
#% required : yes
#%end

#%option
#% key: type
#% type:string
#% description: Vector type to work on
#% options: points,lines,areas
#% answer: points,lines,areas
#% multiple: yes
#% required: yes
#%end

## ,centroid not supported in pygrass

#%option G_OPT_V_FIELD
#% required: no
#%end

#%option
#% key: column_prefix
#% type: string
#% description: Column prefix for new attribute columns
#% required : yes
#% multiple: yes
#%end

#%option
#% key: methods
#% type: string
#% description: The methods to use
#% required: no
#% multiple: yes
#% options: number,number_null,minimum,maximum,range,sum,average,average_abs,stddev,variance,coeff_var,first_quartile,median,third_quartile
#% answer: number,number_null,minimum,maximum,range,sum,average,average_abs,stddev,variance,coeff_var,first_quartile,median,third_quartile
#%end

#%option
#% key: percentile
#% type: integer
#% description: Percentile to calculate
#% options: 0-100
#% required : no
#%end

#%flag
#% key: t
#% description: Tabulate area within buffers for categories in raster map(s)
#%end

#%flag
#% key: p
#% description: Used with -t flag will return percentage of area for categories
#%end

#%flag
#% key: u
#% description: Update columns if they already exist
#%end

#%flag
#% key: r
#% description: Remove columns without data
#%end

#%flag
#% key: l
#% description: Use labels for column names if possible
#%end

#%option G_OPT_F_OUTPUT
#% description: Name for output file (if "-" output to stdout)
#% required: no
#%end

#%option G_OPT_F_SEP
#% description: Field separator in output file
#% answer: |
#% required: no
#%end

import sys
import os
import atexit
import math
from subprocess import PIPE
import grass.script as grass
from grass.pygrass.vector import VectorTopo
from grass.pygrass.raster.abstract import RasterAbstractBase
from grass.pygrass.raster import RasterRow
from grass.pygrass.gis import Mapset
from grass.pygrass.vector.geometry import Boundary
from grass.pygrass.vector.geometry import Centroid
from grass.pygrass.gis.region import Region

# from grass.pygrass.vector.table import *
from grass.pygrass.modules.interface.module import Module
from itertools import chain

# PY2/PY3 compat
if sys.version_info.major >= 3:
    unicode = str

if "GISBASE" not in os.environ.keys():
    grass.message("You must be in GRASS GIS to run this program.")
    sys.exit(1)

TMP_MAPS = []


def cleanup():
    """Remove temporary data"""
    # remove temporary region file
    grass.del_temp_region()
    try:
        grass.run_command(
            "g.remove",
            flags="f",
            name=TMP_MAPS,
            quiet=True,
            type=["vector", "raster"],
            stderr=os.devnull,
            stdout_=os.devnull,
        )
    except:
        pass

    if RasterRow("MASK", Mapset().name).exist():
        grass.run_command("r.mask", flags="r", quiet=True)
    reset_mask()


def unset_mask():
    """Deactivate user mask"""
    if RasterRow("MASK", Mapset().name).exist():
        grass.run_command("g.rename", quiet=True, raster="MASK,{}_MASK".format(tmp_map))


def reset_mask():
    """Re-activate user mask"""
    if RasterRow("{}_MASK".format(tmp_map)).exist():
        grass.run_command("g.rename", quiet=True, raster="{}_MASK,MASK".format(tmp_map))


def align_current(region, bbox):
    """Align current region to bounding box

    :param region: PyGRASS Region object
    :param bbox: PyGRASS Bbox object
    :returns: adjusted PyGRASS Region object
    :type region: PyGRASS Region object
    :type bbox: PyGRASS Bbox object
    :rtype: dict

    :Example:

    >>> align_current(region, bbox)
    region
    """
    north = region.north
    east = region.east
    west = region.west
    south = region.south
    nsres = region.nsres
    ewres = region.ewres

    region.north = north - (math.floor((north - bbox.north) / nsres) * nsres)
    region.south = south - (math.ceil((south - bbox.south) / nsres) * nsres)
    region.east = east - (math.floor((east - bbox.east) / ewres) * ewres)
    region.west = west - (math.ceil((west - bbox.west) / ewres) * ewres)

    return region


def random_name(length):
    """Generate a random name of length "length" starting with a letter

    :param length: length of the random name to generate
    :returns: String with a random name of length "length" starting with a letter
    :type length: int
    :rtype: string

    :Example:

    >>> random_name(12)
    'MxMa1kAS13s9'
    """

    import string
    import random

    chars = string.ascii_uppercase + string.ascii_lowercase + string.digits
    randomname = "1"
    while randomname[0].isdigit():
        randomname = "".join(random.choice(chars) for _ in range(length))

    return randomname


def raster_type(raster, tabulate, use_label):
    """Check raster map type (int or double) and return categories for int maps

    :param raster: name of the raster map to check
    :type raster: string
    :param tabulate: check categories for tabulation
    :type tabulate: bool
    :param use_label: use label strings instead of category numbers
    :type use_label: bool
    :returns: string with raster map type and list of categories with labels
    :rmap_type: string
    :rcats: list of category tuples
    :Example:

    >>> raster_type('elevation')
    'double precision', []
    """
    r_map = RasterRow(raster)
    r_map.open()
    if not r_map.has_cats() and r_map.mtype != "CELL":
        rmap_type = "double precision"
        rcats = []
    else:
        rmap_type = "int"
        rcats = []
        if tabulate:
            rcats = r_map.cats
            r_map.close()
            if not rcats:
                rcats = []
            if len(rcats) == 0:
                rcats = (
                    grass.read_command("r.category", map=raster)
                    .rstrip("\n")
                    .split("\n")
                )
                rcats = [
                    tuple((rcat.split("\t")[1], rcat.split("\t")[1], None))
                    for rcat in rcats
                ]
            cat_list = [rcat[0] for rcat in rcats]
<<<<<<< HEAD
            lable_list = [rcat[1] for rcat in rcats]
            if use_lable:
                racts = (
                    lable_list
                    if len(set(cat_list)) == len(set(lable_list))
                    else cat_list
                )
=======
            label_list = [rcat[1] for rcat in rcats]
            if use_label:
                racts = label_list if len(set(cat_list)) == len(set(label_list)) else cat_list
>>>>>>> a5af6496
            else:
                racts = cat_list
        else:
            r_map.close()

    return rmap_type, rcats


def main():
    in_vector = options["input"].split("@")[0]
    if len(options["input"].split("@")) > 1:
        in_mapset = options["input"].split("@")[1]
    else:
        in_mapset = None
<<<<<<< HEAD
    raster_maps = options["raster"].split(",")  # raster file(s) to extract from
    output = options["output"]
    methods = tuple(options["methods"].split(","))
    percentile = (
        None
        if options["percentile"] == ""
        else map(float, options["percentile"].split(","))
    )
    column_prefix = tuple(options["column_prefix"].split(","))
    buffers = options["buffers"].split(",")
    types = options["type"].split(",")
    layer = options["layer"]
    sep = options["separator"]
    update = flags["u"]
    tabulate = flags["t"]
    percent = flags["p"]
    remove = flags["r"]
    use_lable = False
=======
    raster_maps = options['raster'].split(',')   # raster file(s) to extract from
    output = options['output']
    methods = tuple(options['methods'].split(','))
    percentile = None if options['percentile'] == '' else map(float, options['percentile'].split(','))
    column_prefix = tuple(options['column_prefix'].split(','))
    buffers = options['buffers'].split(',')
    types = options['type'].split(',')
    layer = options['layer']
    sep = options['separator']
    update = flags['u']
    tabulate = flags['t']
    percent = flags['p']
    remove = flags['r']
    use_label = flags['l']
>>>>>>> a5af6496

    empty_buffer_warning = (
        "No data in raster map {} within buffer {} around geometry {}"
    )

    # Do checks using pygrass
    for rmap in raster_maps:
        r_map = RasterAbstractBase(rmap)
        if not r_map.exist():
            grass.fatal("Could not find raster map {}.".format(rmap))

    user_mask = False
    m_map = RasterAbstractBase("MASK", Mapset().name)
    if m_map.exist():
        grass.warning("Current MASK is temporarily renamed.")
        user_mask = True
        unset_mask()

    invect = VectorTopo(in_vector)
    if not invect.exist():
        grass.fatal("Vector file {} does not exist".format(in_vector))

    if output:
        if output == "-":
            out = None
        else:
            out = open(output, "w")

    # Check if input map is in current mapset (and thus editable)
    if in_mapset and unicode(in_mapset) != unicode(Mapset()):
        grass.fatal(
            "Input vector map is not in current mapset and cannot be modified. \
                    Please consider copying it to current mapset.".format(
                output
            )
        )

    buffers = []
    for buf in options["buffers"].split(","):
        try:
            b = float(buf)
            if b.is_integer():
                buffers.append(int(b))
            else:
                buffers.append(b)
        except:
            grass.fatal("")
        if b < 0:
            grass.fatal("Negative buffer distance not supported!")

    ### Define column types depenting on statistic, map type and
    ### DB backend (SQLite supports only double and not real)
    # int: statistic produces allways integer precision
    # double: statistic produces allways floating point precision
    # map_type: precision f statistic depends on map type
    int_dict = {
        "number": (0, "int", "n"),
        "number_null": (1, "int", "null_cells"),
        "minimum": (3, "map_type", "min"),
        "maximum": (4, "map_type", "max"),
        "range": (5, "map_type", "range"),
        "average": (6, "double", "mean"),
        "average_abs": (7, "double", "mean_of_abs"),
        "stddev": (8, "double", "stddev"),
        "variance": (9, "double", "variance"),
        "coeff_var": (10, "double", "coeff_var"),
        "sum": (11, "map_type", "sum"),
        "first_quartile": (12, "map_type", "first_quartile"),
        "median": (13, "map_type", "median"),
        "third_quartile": (14, "map_type", "third_quartile"),
        "percentile": (15, "map_type", "percentile"),
    }

    if len(raster_maps) != len(column_prefix):
        grass.fatal("Number of maps and number of column prefixes has to be equal!")

    # Generate list of required column names and types
    col_names = []
    col_types = []
    for p in column_prefix:
<<<<<<< HEAD
        rmaptype, rcats = raster_type(
            raster_maps[column_prefix.index(p)], tabulate, use_lable
        )
=======
        rmaptype, rcats = raster_type(raster_maps[column_prefix.index(p)], tabulate, use_label)
>>>>>>> a5af6496
        for b in buffers:
            b_str = str(b).replace(".", "_")
            if tabulate:
                if rmaptype == "double precision":
                    grass.fatal(
                        "{} has floating point precision. Can only tabulate integer maps".format(
                            raster_maps[column_prefix.index(p)]
                        )
                    )
                col_names.append("{}_{}_b{}".format(p, "ncats", b_str))
                col_types.append("int")
                col_names.append("{}_{}_b{}".format(p, "mode", b_str))
                col_types.append("int")
                col_names.append("{}_{}_b{}".format(p, "null", b_str))
                col_types.append("double precision")
                col_names.append("{}_{}_b{}".format(p, "area_tot", b_str))
                col_types.append("double precision")
                for rcat in rcats:
                    if use_label:
                        rcat = rcat[0].replace(" ", "_")
                    else:
<<<<<<< HEAD
                        rcat = rcat[0]
                    col_names.append("{}_{}_b{}".format(p, rcat, b_str))
                    col_types.append("double precision")
=======
                        rcat = rcat[1]
                    col_names.append('{}_{}_b{}'.format(p, rcat, b_str))
                    col_types.append('double precision')
>>>>>>> a5af6496
            else:
                for m in methods:
                    col_names.append("{}_{}_b{}".format(p, int_dict[m][2], b_str))
                    col_types.append(
                        rmaptype if int_dict[m][1] == "map_type" else int_dict[m][1]
                    )
                if percentile:
                    for perc in percentile:
                        col_names.append(
                            "{}_percentile_{}_b{}".format(
                                p, int(perc) if (perc).is_integer() else perc, b_str
                            )
                        )
                        col_types.append(
                            rmaptype if int_dict[m][1] == "map_type" else int_dict[m][1]
                        )

    # Open input vector map
    in_vect = VectorTopo(in_vector, layer=layer)
    in_vect.open(mode="r")

    # Get name for temporary map
    TMP_MAPS.append(tmp_map)

    # Setup stats collectors
    if tabulate:
        # Collector for raster category statistics
        stats = Module("r.stats", run_=False, stdout_=PIPE)
        stats.inputs.sort = "desc"
        stats.inputs.null_value = "null"
        stats.flags.quiet = True
        stats.flags.l = True
        if percent:
            stats.flags.p = True
            stats.flags.n = True
        else:
            stats.flags.a = True
    else:
        # Collector for univariat statistics
        univar = Module("r.univar", run_=False, stdout_=PIPE)
        univar.inputs.separator = sep
        univar.flags.g = True
        univar.flags.quiet = True

        # Add extended statistics if requested
        if set(methods).intersection(
            set(["first_quartile", "median", "third_quartile"])
        ):
            univar.flags.e = True

        if percentile is not None:
            univar.flags.e = True
            univar.inputs.percentile = percentile

    # Check if attribute table exists
    if not output:
        if not in_vect.table:
            grass.fatal("No attribute table found for vector map {}".format(in_vect))

        # Modify table as needed
        tab = in_vect.table
        tab_name = tab.name
        tab_cols = tab.columns

        # Add required columns
        existing_cols = list(set(tab_cols.names()).intersection(col_names))
        if len(existing_cols) > 0:
            if not update:
                grass.fatal(
                    "Column(s) {} already exist! Please use the u-flag \
                            if you want to update values in those columns".format(
                        ",".join(existing_cols)
                    )
                )
            else:
                grass.warning(
                    "Column(s) {} already exist!".format(",".join(existing_cols))
                )
        for e in existing_cols:
            idx = col_names.index(e)
            del col_names[idx]
            del col_types[idx]
        tab_cols.add(col_names, col_types)

        conn = tab.conn
        cur = conn.cursor()

        sql_str_start = "UPDATE {} SET ".format(tab_name)

    elif output == "-":
        print("cat{0}raster_map{0}buffer{0}statistic{0}value".format(sep))
    else:
        out.write(
            "cat{0}raster_map{0}buffer{0}statistic{0}value{1}".format(sep, os.linesep)
        )

    # Get computational region
    grass.use_temp_region()
    r = Region()
    r.read()

    # Adjust region extent to buffer around geometry
    # reg = deepcopy(r)

    # Create iterator for geometries of all selected types
    geoms = chain()
    geoms_n = 0
    n_geom = 1
    for geom_type in types:
        geoms_n += in_vect.number_of(geom_type)
        if in_vect.number_of(geom_type) > 0:
            geoms = chain(in_vect.viter(geom_type))

    # Loop over geometries
    for geom in geoms:
        # Get cat
        cat = geom.cat

        # Add where clause to UPDATE statement
        sql_str_end = " WHERE cat = {};".format(cat)

        # Loop over ser provided buffer distances
        for buf in buffers:
            b_str = str(buf).replace(".", "_")
            # Buffer geometry
            if buf <= 0:
                buffer_geom = geom
            else:
                buffer_geom = geom.buffer(buf)
            # Create temporary vector map with buffered geometry
            tmp_vect = VectorTopo(tmp_map, quiet=True)
<<<<<<< HEAD
            tmp_vect.open(mode="w")
            # print(int(cat))
            tmp_vect.write(Boundary(points=buffer_geom[0].to_list()))
            # , c_cats=int(cat), set_cats=True
            tmp_vect.write(
                Centroid(x=buffer_geom[1].x, y=buffer_geom[1].y), cat=int(cat)
            )
=======
            tmp_vect.open(mode='w')
            tmp_vect.write(Boundary(points=buffer_geom[0].to_list()))
            # , c_cats=int(cat), set_cats=True
            if callable(buffer_geom[1]):
                tmp_vect.write(Centroid(x=buffer_geom[1]().x,
                                        y=buffer_geom[1]().y), cat=int(cat))
            else:
                tmp_vect.write(Centroid(x=buffer_geom[1].x,
                                        y=buffer_geom[1].y), cat=int(cat))
>>>>>>> a5af6496

            #################################################
            # How to silence VectorTopo???
            #################################################

            # Save current stdout
            # original = sys.stdout

            # f = open(os.devnull, 'w')
            # with open('output.txt', 'w') as f:
            # sys.stdout = io.BytesIO()
            # sys.stdout.fileno() = os.devnull
            # sys.stderr = f
            # os.environ.update(dict(GRASS_VERBOSE='0'))
            tmp_vect.close(build=False)
            grass.run_command("v.build", map=tmp_map, quiet=True)
            # os.environ.update(dict(GRASS_VERBOSE='1'))

            # reg = Region()
            # reg.read()
            # r.from_vect(tmp_map)
            r = align_current(r, buffer_geom[0].bbox())
            r.write()

            # Check if the following is needed
            # needed specially with r.stats -p
            # grass.run_command('g.region', vector=tmp_map, flags='a')

            # Create a MASK from buffered geometry
            if user_mask:
                grass.run_command(
                    "v.to.rast",
                    input=tmp_map,
                    output=tmp_map,
                    use="val",
                    value=int(cat),
                    quiet=True,
                )
                mc_expression = (
                    "MASK=if(!isnull({0}) && !isnull({0}_MASK), {1}, null())".format(
                        tmp_map, cat
                    )
                )
                grass.run_command("r.mapcalc", expression=mc_expression, quiet=True)
            else:
                grass.run_command(
                    "v.to.rast",
                    input=tmp_map,
                    output="MASK",
                    use="val",
                    value=int(cat),
                    quiet=True,
                )

            # reg.write()

            updates = []
            # Compute statistics for every raster map
            for rm in range(len(raster_maps)):
                rmap = raster_maps[rm]
                prefix = column_prefix[rm]

                if tabulate:
                    # Get statistics on occurrence of raster categories within buffer
                    stats.inputs.input = rmap
                    stats.run()
                    t_stats = (
                        stats.outputs["stdout"]
                        .value.rstrip(os.linesep)
                        .replace(" ", "_b{} = ".format(b_str))
                        .split(os.linesep)
                    )

                    if (
                        t_stats[0].split("_b{} = ".format(b_str))[0].split("_")[-1]
                        != "null"
                    ):
                        mode = (
                            t_stats[0].split("_b{} = ".format(b_str))[0].split("_")[-1]
                        )
                    elif len(t_stats) == 1:
                        mode = "NULL"
                    else:
                        mode = (
                            t_stats[1].split("_b{} = ".format(b_str))[0].split("_")[-1]
                        )

                    if not output:
                        updates.append(
                            "\t{}_{}_b{} = {}".format(
                                prefix, "ncats", b_str, len(t_stats)
                            )
                        )
                        updates.append(
                            "\t{}_{}_b{} = {}".format(prefix, "mode", b_str, mode)
                        )

                        area_tot = 0
                        for l in t_stats:
                            # check if raster maps has category or not
                            if len(l.split("=")) == 2:
                                updates.append("\t{}_{}".format(prefix, l.rstrip("%")))
                            else:
                                vals = l.split("=")
                                updates.append(
                                    "\t{}_{} = {}".format(
                                        prefix,
                                        vals[-2].strip(),
                                        vals[-1].strip().rstrip("%"),
                                    )
                                )
                            if (
                                l.split("_b{} =".format(b_str))[0].split("_")[-1]
                                != "null"
                            ):
                                area_tot = area_tot + float(
                                    l.rstrip("%").split("= ")[1]
                                )
                        if not percent:
                            updates.append(
                                "\t{}_{}_b{} = {}".format(
                                    prefix, "area_tot", b_str, area_tot
                                )
                            )

                    else:
                        out_str = "{1}{0}{2}{0}{3}{0}{4}{0}{5}{6}".format(
                            sep, cat, prefix, buf, "ncats", len(t_stats), os.linesep
                        )
                        out_str += "{1}{0}{2}{0}{3}{0}{4}{0}{5}{6}".format(
                            sep, cat, prefix, buf, "mode", mode, os.linesep
                        )
                        area_tot = 0
                        if not t_stats[0]:
                            grass.warning(empty_buffer_warning.format(rmap, buf, cat))
                            continue
                        for l in t_stats:
                            rcat = l.split("_b{} =".format(b_str))[0].split("_")[-1]
                            area = l.split("= ")[1]
                            out_str += "{1}{0}{2}{0}{3}{0}{4}{0}{5}{6}".format(
                                sep,
                                cat,
                                prefix,
                                buf,
                                "area {}".format(rcat),
                                area,
                                os.linesep,
                            )
                            if rcat != "null":
                                area_tot = area_tot + float(
                                    l.rstrip("%").split("= ")[1]
                                )
                        if not percent:
                            out_str += "{1}{0}{2}{0}{3}{0}{4}{0}{5}{6}".format(
                                sep, cat, prefix, buf, "area_tot", area_tot, os.linesep
                            )

                        if output == "-":
                            print(out_str.rstrip(os.linesep))
                        else:
                            out.write(out_str)

                else:
                    # Get univariate statistics within buffer
                    univar.inputs.map = rmap
                    univar.run()
                    u_stats = (
                        univar.outputs["stdout"]
                        .value.rstrip(os.linesep)
                        .replace("=", "_b{} = ".format(b_str))
                        .split(os.linesep)
                    )

                    # Test if u_stats is empty and give warning
                    # Needs to be adjusted to number of requested stats?
                    if (
                        (percentile and len(u_stats) < 14)
                        or (univar.flags.e and len(u_stats) < 13)
                        or len(u_stats) < 12
                    ):
                        grass.warning(empty_buffer_warning.format(rmap, buf, cat))
                        break

                    # Extract statistics for selected methods
                    for m in methods:
                        if not output:
                            # Add to list of UPDATE statements
                            updates.append(
                                "\t{}_{}".format(prefix, u_stats[int_dict[m][0]])
                            )
                        else:
                            out_str = "{1}{0}{2}{0}{3}{0}{4}{0}{5}".format(
                                sep,
                                cat,
                                prefix,
                                buf,
                                m,
                                u_stats[int_dict[m][0]].split("= ")[1],
                            )
                            if output == "-":
                                print(out_str)
                            else:
                                out.write("{}{}".format(out_str, os.linesep))

                    if percentile:
                        perc_count = 0
                        for perc in percentile:
                            if not output:
                                updates.append(
                                    "{}_percentile_{}_b{} = {}".format(
                                        p,
                                        int(perc) if (perc).is_integer() else perc,
                                        b_str,
                                        u_stats[15 + perc_count].split("= ")[1],
                                    )
                                )
                            else:
                                out_str = "{1}{0}{2}{0}{3}{0}{4}{0}{5}".format(
                                    sep,
                                    cat,
                                    prefix,
                                    buf,
                                    "percentile_{}".format(
                                        int(perc) if (perc).is_integer() else perc
                                    ),
                                    u_stats[15 + perc_count].split("= ")[1],
                                )
                                if output == "-":
                                    print(out_str)
                                else:
                                    out.write(out_str)
                            perc_count = perc_count + 1

            if not output and len(updates) > 0:
                cur.execute(
                    "{}{}{}".format(sql_str_start, ",\n".join(updates), sql_str_end)
                )

            # Remove temporary maps
            # , stderr=os.devnull, stdout_=os.devnull)
            grass.run_command(
                "g.remove", flags="f", type="raster", name="MASK", quiet=True
            )
            grass.run_command(
                "g.remove", flags="f", type="vector", name=tmp_map, quiet=True
            )

        # Give progress information
        grass.percent(n_geom, geoms_n, 1)
        n_geom = n_geom + 1

        if not output:
            conn.commit()

    # Close cursor and DB connection
    if not output and not output == "-":
        cur.close()
        conn.close()
        # Update history
        grass.vector.vector_history(in_vector)
    elif output != "-":
        # write results to file
        out.close()

    if remove:
        dropcols = []
        selectnum = "select count({}) from {}"
        for i in col_names:
            thisrow = grass.read_command(
                "db.select", flags="c", sql=selectnum.format(i, in_vector)
            )
            if int(thisrow) == 0:
                dropcols.append(i)
<<<<<<< HEAD
        grass.debug("Columns to delete: {}".format(", ".join(dropcols)), debug=2)
        grass.run_command("v.db.dropcolumn", map=in_vector, columns=dropcols)
=======
        grass.debug("Columns to delete: {}".format(', '.join(dropcols)),
                    debug=2)
        if dropcols:
            grass.run_command('v.db.dropcolumn', map=in_vector, columns=dropcols)
>>>>>>> a5af6496


# Run the module
if __name__ == "__main__":
    options, flags = grass.parser()
    # Get name for temporary map
    tmp_map = random_name(21)
    atexit.register(cleanup)
    sys.exit(main())<|MERGE_RESOLUTION|>--- conflicted
+++ resolved
@@ -149,8 +149,7 @@
 from grass.pygrass.vector.geometry import Boundary
 from grass.pygrass.vector.geometry import Centroid
 from grass.pygrass.gis.region import Region
-
-# from grass.pygrass.vector.table import *
+#from grass.pygrass.vector.table import *
 from grass.pygrass.modules.interface.module import Module
 from itertools import chain
 
@@ -164,21 +163,15 @@
 
 TMP_MAPS = []
 
-
 def cleanup():
-    """Remove temporary data"""
-    # remove temporary region file
+    """Remove temporary data
+    """
+    #remove temporary region file
     grass.del_temp_region()
     try:
-        grass.run_command(
-            "g.remove",
-            flags="f",
-            name=TMP_MAPS,
-            quiet=True,
-            type=["vector", "raster"],
-            stderr=os.devnull,
-            stdout_=os.devnull,
-        )
+        grass.run_command('g.remove', flags='f', name=TMP_MAPS,
+                          quiet=True, type=['vector', 'raster'],
+                          stderr=os.devnull, stdout_=os.devnull)
     except:
         pass
 
@@ -190,13 +183,17 @@
 def unset_mask():
     """Deactivate user mask"""
     if RasterRow("MASK", Mapset().name).exist():
-        grass.run_command("g.rename", quiet=True, raster="MASK,{}_MASK".format(tmp_map))
+        grass.run_command(
+            "g.rename", quiet=True, raster="MASK,{}_MASK".format(tmp_map)
+        )
 
 
 def reset_mask():
     """Re-activate user mask"""
     if RasterRow("{}_MASK".format(tmp_map)).exist():
-        grass.run_command("g.rename", quiet=True, raster="{}_MASK,MASK".format(tmp_map))
+        grass.run_command(
+            "g.rename", quiet=True, raster="{}_MASK,MASK".format(tmp_map)
+        )
 
 
 def align_current(region, bbox):
@@ -221,10 +218,14 @@
     nsres = region.nsres
     ewres = region.ewres
 
-    region.north = north - (math.floor((north - bbox.north) / nsres) * nsres)
-    region.south = south - (math.ceil((south - bbox.south) / nsres) * nsres)
-    region.east = east - (math.floor((east - bbox.east) / ewres) * ewres)
-    region.west = west - (math.ceil((west - bbox.west) / ewres) * ewres)
+    region.north = north - (math.floor((north - bbox.north) / nsres)
+                            * nsres)
+    region.south = south - (math.ceil((south - bbox.south) / nsres)
+                            * nsres)
+    region.east = east - (math.floor((east - bbox.east) / ewres)
+                          * ewres)
+    region.west = west - (math.ceil((west - bbox.west) / ewres)
+                          * ewres)
 
     return region
 
@@ -245,11 +246,10 @@
 
     import string
     import random
-
     chars = string.ascii_uppercase + string.ascii_lowercase + string.digits
-    randomname = "1"
+    randomname = '1'
     while randomname[0].isdigit():
-        randomname = "".join(random.choice(chars) for _ in range(length))
+        randomname = ''.join(random.choice(chars) for _ in range(length))
 
     return randomname
 
@@ -274,10 +274,10 @@
     r_map = RasterRow(raster)
     r_map.open()
     if not r_map.has_cats() and r_map.mtype != "CELL":
-        rmap_type = "double precision"
+        rmap_type = 'double precision'
         rcats = []
     else:
-        rmap_type = "int"
+        rmap_type = 'int'
         rcats = []
         if tabulate:
             rcats = r_map.cats
@@ -285,29 +285,12 @@
             if not rcats:
                 rcats = []
             if len(rcats) == 0:
-                rcats = (
-                    grass.read_command("r.category", map=raster)
-                    .rstrip("\n")
-                    .split("\n")
-                )
-                rcats = [
-                    tuple((rcat.split("\t")[1], rcat.split("\t")[1], None))
-                    for rcat in rcats
-                ]
+                rcats = grass.read_command("r.category", map=raster).rstrip('\n').split('\n')
+                rcats = [tuple((rcat.split('\t')[1], rcat.split('\t')[1], None)) for rcat in rcats]
             cat_list = [rcat[0] for rcat in rcats]
-<<<<<<< HEAD
-            lable_list = [rcat[1] for rcat in rcats]
-            if use_lable:
-                racts = (
-                    lable_list
-                    if len(set(cat_list)) == len(set(lable_list))
-                    else cat_list
-                )
-=======
             label_list = [rcat[1] for rcat in rcats]
             if use_label:
                 racts = label_list if len(set(cat_list)) == len(set(label_list)) else cat_list
->>>>>>> a5af6496
             else:
                 racts = cat_list
         else:
@@ -317,31 +300,11 @@
 
 
 def main():
-    in_vector = options["input"].split("@")[0]
-    if len(options["input"].split("@")) > 1:
-        in_mapset = options["input"].split("@")[1]
+    in_vector = options['input'].split('@')[0]
+    if len(options['input'].split('@')) > 1:
+        in_mapset = options['input'].split('@')[1]
     else:
         in_mapset = None
-<<<<<<< HEAD
-    raster_maps = options["raster"].split(",")  # raster file(s) to extract from
-    output = options["output"]
-    methods = tuple(options["methods"].split(","))
-    percentile = (
-        None
-        if options["percentile"] == ""
-        else map(float, options["percentile"].split(","))
-    )
-    column_prefix = tuple(options["column_prefix"].split(","))
-    buffers = options["buffers"].split(",")
-    types = options["type"].split(",")
-    layer = options["layer"]
-    sep = options["separator"]
-    update = flags["u"]
-    tabulate = flags["t"]
-    percent = flags["p"]
-    remove = flags["r"]
-    use_lable = False
-=======
     raster_maps = options['raster'].split(',')   # raster file(s) to extract from
     output = options['output']
     methods = tuple(options['methods'].split(','))
@@ -356,20 +319,17 @@
     percent = flags['p']
     remove = flags['r']
     use_label = flags['l']
->>>>>>> a5af6496
-
-    empty_buffer_warning = (
-        "No data in raster map {} within buffer {} around geometry {}"
-    )
+
+    empty_buffer_warning = 'No data in raster map {} within buffer {} around geometry {}'
 
     # Do checks using pygrass
     for rmap in raster_maps:
         r_map = RasterAbstractBase(rmap)
         if not r_map.exist():
-            grass.fatal("Could not find raster map {}.".format(rmap))
+            grass.fatal('Could not find raster map {}.'.format(rmap))
 
     user_mask = False
-    m_map = RasterAbstractBase("MASK", Mapset().name)
+    m_map = RasterAbstractBase('MASK', Mapset().name)
     if m_map.exist():
         grass.warning("Current MASK is temporarily renamed.")
         user_mask = True
@@ -380,22 +340,18 @@
         grass.fatal("Vector file {} does not exist".format(in_vector))
 
     if output:
-        if output == "-":
+        if output == '-':
             out = None
         else:
-            out = open(output, "w")
+            out = open(output, 'w')
 
     # Check if input map is in current mapset (and thus editable)
     if in_mapset and unicode(in_mapset) != unicode(Mapset()):
-        grass.fatal(
-            "Input vector map is not in current mapset and cannot be modified. \
-                    Please consider copying it to current mapset.".format(
-                output
-            )
-        )
+        grass.fatal("Input vector map is not in current mapset and cannot be modified. \
+                    Please consider copying it to current mapset.".format(output))
 
     buffers = []
-    for buf in options["buffers"].split(","):
+    for buf in options['buffers'].split(','):
         try:
             b = float(buf)
             if b.is_integer():
@@ -403,7 +359,7 @@
             else:
                 buffers.append(b)
         except:
-            grass.fatal("")
+            grass.fatal('')
         if b < 0:
             grass.fatal("Negative buffer distance not supported!")
 
@@ -412,88 +368,64 @@
     # int: statistic produces allways integer precision
     # double: statistic produces allways floating point precision
     # map_type: precision f statistic depends on map type
-    int_dict = {
-        "number": (0, "int", "n"),
-        "number_null": (1, "int", "null_cells"),
-        "minimum": (3, "map_type", "min"),
-        "maximum": (4, "map_type", "max"),
-        "range": (5, "map_type", "range"),
-        "average": (6, "double", "mean"),
-        "average_abs": (7, "double", "mean_of_abs"),
-        "stddev": (8, "double", "stddev"),
-        "variance": (9, "double", "variance"),
-        "coeff_var": (10, "double", "coeff_var"),
-        "sum": (11, "map_type", "sum"),
-        "first_quartile": (12, "map_type", "first_quartile"),
-        "median": (13, "map_type", "median"),
-        "third_quartile": (14, "map_type", "third_quartile"),
-        "percentile": (15, "map_type", "percentile"),
-    }
+    int_dict = {'number': (0, 'int', 'n'),
+                'number_null': (1, 'int', 'null_cells'),
+                'minimum': (3, 'map_type', 'min'),
+                'maximum': (4, 'map_type', 'max'),
+                'range': (5, 'map_type', 'range'),
+                'average': (6, 'double', 'mean'),
+                'average_abs': (7, 'double', 'mean_of_abs'),
+                'stddev': (8, 'double', 'stddev'),
+                'variance': (9, 'double', 'variance'),
+                'coeff_var': (10, 'double', 'coeff_var'),
+                'sum': (11, 'map_type', 'sum'),
+                'first_quartile': (12, 'map_type', 'first_quartile'),
+                'median': (13, 'map_type', 'median'),
+                'third_quartile': (14, 'map_type', 'third_quartile'),
+                'percentile': (15, 'map_type', 'percentile')}
 
     if len(raster_maps) != len(column_prefix):
-        grass.fatal("Number of maps and number of column prefixes has to be equal!")
+        grass.fatal('Number of maps and number of column prefixes has to be equal!')
 
     # Generate list of required column names and types
     col_names = []
     col_types = []
     for p in column_prefix:
-<<<<<<< HEAD
-        rmaptype, rcats = raster_type(
-            raster_maps[column_prefix.index(p)], tabulate, use_lable
-        )
-=======
         rmaptype, rcats = raster_type(raster_maps[column_prefix.index(p)], tabulate, use_label)
->>>>>>> a5af6496
         for b in buffers:
-            b_str = str(b).replace(".", "_")
+            b_str = str(b).replace('.', '_')
             if tabulate:
-                if rmaptype == "double precision":
-                    grass.fatal(
-                        "{} has floating point precision. Can only tabulate integer maps".format(
-                            raster_maps[column_prefix.index(p)]
-                        )
-                    )
-                col_names.append("{}_{}_b{}".format(p, "ncats", b_str))
-                col_types.append("int")
-                col_names.append("{}_{}_b{}".format(p, "mode", b_str))
-                col_types.append("int")
-                col_names.append("{}_{}_b{}".format(p, "null", b_str))
-                col_types.append("double precision")
-                col_names.append("{}_{}_b{}".format(p, "area_tot", b_str))
-                col_types.append("double precision")
+                if rmaptype == 'double precision':
+                    grass.fatal('{} has floating point precision. Can only tabulate integer maps'.format(raster_maps[column_prefix.index(p)]))
+                col_names.append('{}_{}_b{}'.format(p, 'ncats', b_str))
+                col_types.append('int')
+                col_names.append('{}_{}_b{}'.format(p, 'mode', b_str))
+                col_types.append('int')
+                col_names.append('{}_{}_b{}'.format(p, 'null', b_str))
+                col_types.append('double precision')
+                col_names.append('{}_{}_b{}'.format(p, 'area_tot', b_str))
+                col_types.append('double precision')
                 for rcat in rcats:
                     if use_label:
                         rcat = rcat[0].replace(" ", "_")
                     else:
-<<<<<<< HEAD
-                        rcat = rcat[0]
-                    col_names.append("{}_{}_b{}".format(p, rcat, b_str))
-                    col_types.append("double precision")
-=======
                         rcat = rcat[1]
                     col_names.append('{}_{}_b{}'.format(p, rcat, b_str))
                     col_types.append('double precision')
->>>>>>> a5af6496
             else:
                 for m in methods:
-                    col_names.append("{}_{}_b{}".format(p, int_dict[m][2], b_str))
-                    col_types.append(
-                        rmaptype if int_dict[m][1] == "map_type" else int_dict[m][1]
-                    )
+                    col_names.append('{}_{}_b{}'.format(p, int_dict[m][2], b_str))
+                    col_types.append(rmaptype if int_dict[m][1] == 'map_type' else int_dict[m][1])
                 if percentile:
                     for perc in percentile:
-                        col_names.append(
-                            "{}_percentile_{}_b{}".format(
-                                p, int(perc) if (perc).is_integer() else perc, b_str
-                            )
-                        )
-                        col_types.append(
-                            rmaptype if int_dict[m][1] == "map_type" else int_dict[m][1]
-                        )
+                        col_names.append('{}_percentile_{}_b{}'.format(p,
+                                                                       int(perc) if (perc).is_integer() else perc,
+                                                                       b_str))
+                        col_types.append(rmaptype if int_dict[m][1] == 'map_type' else int_dict[m][1])
 
     # Open input vector map
     in_vect = VectorTopo(in_vector, layer=layer)
-    in_vect.open(mode="r")
+    in_vect.open(mode='r')
 
     # Get name for temporary map
     TMP_MAPS.append(tmp_map)
@@ -501,9 +433,9 @@
     # Setup stats collectors
     if tabulate:
         # Collector for raster category statistics
-        stats = Module("r.stats", run_=False, stdout_=PIPE)
-        stats.inputs.sort = "desc"
-        stats.inputs.null_value = "null"
+        stats = Module('r.stats', run_=False, stdout_=PIPE)
+        stats.inputs.sort = 'desc'
+        stats.inputs.null_value = 'null'
         stats.flags.quiet = True
         stats.flags.l = True
         if percent:
@@ -513,15 +445,14 @@
             stats.flags.a = True
     else:
         # Collector for univariat statistics
-        univar = Module("r.univar", run_=False, stdout_=PIPE)
+        univar = Module('r.univar', run_=False, stdout_=PIPE)
         univar.inputs.separator = sep
         univar.flags.g = True
         univar.flags.quiet = True
 
         # Add extended statistics if requested
-        if set(methods).intersection(
-            set(["first_quartile", "median", "third_quartile"])
-        ):
+        if set(methods).intersection(set(['first_quartile',
+                                          'median', 'third_quartile'])):
             univar.flags.e = True
 
         if percentile is not None:
@@ -531,7 +462,7 @@
     # Check if attribute table exists
     if not output:
         if not in_vect.table:
-            grass.fatal("No attribute table found for vector map {}".format(in_vect))
+            grass.fatal('No attribute table found for vector map {}'.format(in_vect))
 
         # Modify table as needed
         tab = in_vect.table
@@ -542,16 +473,10 @@
         existing_cols = list(set(tab_cols.names()).intersection(col_names))
         if len(existing_cols) > 0:
             if not update:
-                grass.fatal(
-                    "Column(s) {} already exist! Please use the u-flag \
-                            if you want to update values in those columns".format(
-                        ",".join(existing_cols)
-                    )
-                )
+                grass.fatal('Column(s) {} already exist! Please use the u-flag \
+                            if you want to update values in those columns'.format(','.join(existing_cols)))
             else:
-                grass.warning(
-                    "Column(s) {} already exist!".format(",".join(existing_cols))
-                )
+                grass.warning('Column(s) {} already exist!'.format(','.join(existing_cols)))
         for e in existing_cols:
             idx = col_names.index(e)
             del col_names[idx]
@@ -561,14 +486,13 @@
         conn = tab.conn
         cur = conn.cursor()
 
-        sql_str_start = "UPDATE {} SET ".format(tab_name)
-
-    elif output == "-":
-        print("cat{0}raster_map{0}buffer{0}statistic{0}value".format(sep))
+        sql_str_start = 'UPDATE {} SET '.format(tab_name)
+
+    elif output == '-':
+        print('cat{0}raster_map{0}buffer{0}statistic{0}value'.format(sep))
     else:
-        out.write(
-            "cat{0}raster_map{0}buffer{0}statistic{0}value{1}".format(sep, os.linesep)
-        )
+        out.write('cat{0}raster_map{0}buffer{0}statistic{0}value{1}'.format(sep, os.linesep))
+
 
     # Get computational region
     grass.use_temp_region()
@@ -576,7 +500,7 @@
     r.read()
 
     # Adjust region extent to buffer around geometry
-    # reg = deepcopy(r)
+    #reg = deepcopy(r)
 
     # Create iterator for geometries of all selected types
     geoms = chain()
@@ -593,11 +517,11 @@
         cat = geom.cat
 
         # Add where clause to UPDATE statement
-        sql_str_end = " WHERE cat = {};".format(cat)
+        sql_str_end = ' WHERE cat = {};'.format(cat)
 
         # Loop over ser provided buffer distances
         for buf in buffers:
-            b_str = str(buf).replace(".", "_")
+            b_str = str(buf).replace('.', '_')
             # Buffer geometry
             if buf <= 0:
                 buffer_geom = geom
@@ -605,15 +529,6 @@
                 buffer_geom = geom.buffer(buf)
             # Create temporary vector map with buffered geometry
             tmp_vect = VectorTopo(tmp_map, quiet=True)
-<<<<<<< HEAD
-            tmp_vect.open(mode="w")
-            # print(int(cat))
-            tmp_vect.write(Boundary(points=buffer_geom[0].to_list()))
-            # , c_cats=int(cat), set_cats=True
-            tmp_vect.write(
-                Centroid(x=buffer_geom[1].x, y=buffer_geom[1].y), cat=int(cat)
-            )
-=======
             tmp_vect.open(mode='w')
             tmp_vect.write(Boundary(points=buffer_geom[0].to_list()))
             # , c_cats=int(cat), set_cats=True
@@ -623,62 +538,47 @@
             else:
                 tmp_vect.write(Centroid(x=buffer_geom[1].x,
                                         y=buffer_geom[1].y), cat=int(cat))
->>>>>>> a5af6496
 
             #################################################
             # How to silence VectorTopo???
             #################################################
 
             # Save current stdout
-            # original = sys.stdout
-
-            # f = open(os.devnull, 'w')
-            # with open('output.txt', 'w') as f:
-            # sys.stdout = io.BytesIO()
-            # sys.stdout.fileno() = os.devnull
-            # sys.stderr = f
-            # os.environ.update(dict(GRASS_VERBOSE='0'))
+            #original = sys.stdout
+
+            #f = open(os.devnull, 'w')
+            #with open('output.txt', 'w') as f:
+            #sys.stdout = io.BytesIO()
+            #sys.stdout.fileno() = os.devnull
+            #sys.stderr = f
+            #os.environ.update(dict(GRASS_VERBOSE='0'))
             tmp_vect.close(build=False)
-            grass.run_command("v.build", map=tmp_map, quiet=True)
-            # os.environ.update(dict(GRASS_VERBOSE='1'))
-
-            # reg = Region()
-            # reg.read()
-            # r.from_vect(tmp_map)
+            grass.run_command('v.build', map=tmp_map, quiet=True)
+            #os.environ.update(dict(GRASS_VERBOSE='1'))
+
+            #reg = Region()
+            #reg.read()
+            #r.from_vect(tmp_map)
             r = align_current(r, buffer_geom[0].bbox())
             r.write()
 
             # Check if the following is needed
             # needed specially with r.stats -p
-            # grass.run_command('g.region', vector=tmp_map, flags='a')
+            #grass.run_command('g.region', vector=tmp_map, flags='a')
 
             # Create a MASK from buffered geometry
             if user_mask:
-                grass.run_command(
-                    "v.to.rast",
-                    input=tmp_map,
-                    output=tmp_map,
-                    use="val",
-                    value=int(cat),
-                    quiet=True,
-                )
-                mc_expression = (
-                    "MASK=if(!isnull({0}) && !isnull({0}_MASK), {1}, null())".format(
-                        tmp_map, cat
-                    )
-                )
-                grass.run_command("r.mapcalc", expression=mc_expression, quiet=True)
+                grass.run_command('v.to.rast', input=tmp_map,
+                                  output=tmp_map, use='val',
+                                  value=int(cat), quiet=True)
+                mc_expression = "MASK=if(!isnull({0}) && !isnull({0}_MASK), {1}, null())".format(tmp_map, cat)
+                grass.run_command('r.mapcalc', expression=mc_expression, quiet=True)
             else:
-                grass.run_command(
-                    "v.to.rast",
-                    input=tmp_map,
-                    output="MASK",
-                    use="val",
-                    value=int(cat),
-                    quiet=True,
-                )
-
-            # reg.write()
+                grass.run_command('v.to.rast', input=tmp_map,
+                                  output='MASK', use='val',
+                                  value=int(cat), quiet=True)
+
+            #reg.write()
 
             updates = []
             # Compute statistics for every raster map
@@ -690,98 +590,51 @@
                     # Get statistics on occurrence of raster categories within buffer
                     stats.inputs.input = rmap
                     stats.run()
-                    t_stats = (
-                        stats.outputs["stdout"]
-                        .value.rstrip(os.linesep)
-                        .replace(" ", "_b{} = ".format(b_str))
-                        .split(os.linesep)
-                    )
-
-                    if (
-                        t_stats[0].split("_b{} = ".format(b_str))[0].split("_")[-1]
-                        != "null"
-                    ):
-                        mode = (
-                            t_stats[0].split("_b{} = ".format(b_str))[0].split("_")[-1]
-                        )
+                    t_stats = stats.outputs['stdout'].value.rstrip(os.linesep).replace(' ', '_b{} = '.format(b_str)).split(os.linesep)
+
+                    if t_stats[0].split('_b{} = '.format(b_str))[0].split('_')[-1] != 'null':
+                        mode = t_stats[0].split('_b{} = '.format(b_str))[0].split('_')[-1]
                     elif len(t_stats) == 1:
-                        mode = "NULL"
+                        mode = 'NULL'
                     else:
-                        mode = (
-                            t_stats[1].split("_b{} = ".format(b_str))[0].split("_")[-1]
-                        )
+                        mode = t_stats[1].split('_b{} = '.format(b_str))[0].split('_')[-1]
 
                     if not output:
-                        updates.append(
-                            "\t{}_{}_b{} = {}".format(
-                                prefix, "ncats", b_str, len(t_stats)
-                            )
-                        )
-                        updates.append(
-                            "\t{}_{}_b{} = {}".format(prefix, "mode", b_str, mode)
-                        )
+                        updates.append('\t{}_{}_b{} = {}'.format(prefix, 'ncats', b_str, len(t_stats)))
+                        updates.append('\t{}_{}_b{} = {}'.format(prefix, 'mode', b_str, mode))
 
                         area_tot = 0
                         for l in t_stats:
                             # check if raster maps has category or not
-                            if len(l.split("=")) == 2:
-                                updates.append("\t{}_{}".format(prefix, l.rstrip("%")))
+                            if len(l.split('=')) == 2:
+                                updates.append('\t{}_{}'.format(prefix, l.rstrip('%')))
                             else:
                                 vals = l.split("=")
-                                updates.append(
-                                    "\t{}_{} = {}".format(
-                                        prefix,
-                                        vals[-2].strip(),
-                                        vals[-1].strip().rstrip("%"),
-                                    )
-                                )
-                            if (
-                                l.split("_b{} =".format(b_str))[0].split("_")[-1]
-                                != "null"
-                            ):
-                                area_tot = area_tot + float(
-                                    l.rstrip("%").split("= ")[1]
-                                )
+                                updates.append('\t{}_{} = {}'.format(prefix,
+                                                                     vals[-2].strip(),
+                                                                     vals[-1].strip().rstrip('%')))
+                            if l.split('_b{} ='.format(b_str))[0].split('_')[-1] != 'null':
+                                area_tot = area_tot + float(l.rstrip('%').split('= ')[1])
                         if not percent:
-                            updates.append(
-                                "\t{}_{}_b{} = {}".format(
-                                    prefix, "area_tot", b_str, area_tot
-                                )
-                            )
+                            updates.append('\t{}_{}_b{} = {}'.format(prefix, 'area_tot', b_str, area_tot))
 
                     else:
-                        out_str = "{1}{0}{2}{0}{3}{0}{4}{0}{5}{6}".format(
-                            sep, cat, prefix, buf, "ncats", len(t_stats), os.linesep
-                        )
-                        out_str += "{1}{0}{2}{0}{3}{0}{4}{0}{5}{6}".format(
-                            sep, cat, prefix, buf, "mode", mode, os.linesep
-                        )
+                        out_str = '{1}{0}{2}{0}{3}{0}{4}{0}{5}{6}'.format(sep, cat, prefix, buf, 'ncats', len(t_stats), os.linesep)
+                        out_str += '{1}{0}{2}{0}{3}{0}{4}{0}{5}{6}'.format(sep, cat, prefix, buf, 'mode', mode, os.linesep)
                         area_tot = 0
                         if not t_stats[0]:
                             grass.warning(empty_buffer_warning.format(rmap, buf, cat))
                             continue
                         for l in t_stats:
-                            rcat = l.split("_b{} =".format(b_str))[0].split("_")[-1]
-                            area = l.split("= ")[1]
-                            out_str += "{1}{0}{2}{0}{3}{0}{4}{0}{5}{6}".format(
-                                sep,
-                                cat,
-                                prefix,
-                                buf,
-                                "area {}".format(rcat),
-                                area,
-                                os.linesep,
-                            )
-                            if rcat != "null":
-                                area_tot = area_tot + float(
-                                    l.rstrip("%").split("= ")[1]
-                                )
+                            rcat = l.split('_b{} ='.format(b_str))[0].split('_')[-1]
+                            area = l.split('= ')[1]
+                            out_str += '{1}{0}{2}{0}{3}{0}{4}{0}{5}{6}'.format(sep, cat, prefix, buf, 'area {}'.format(rcat), area, os.linesep)
+                            if rcat != 'null':
+                                area_tot = area_tot + float(l.rstrip('%').split('= ')[1])
                         if not percent:
-                            out_str += "{1}{0}{2}{0}{3}{0}{4}{0}{5}{6}".format(
-                                sep, cat, prefix, buf, "area_tot", area_tot, os.linesep
-                            )
-
-                        if output == "-":
+                            out_str += '{1}{0}{2}{0}{3}{0}{4}{0}{5}{6}'.format(sep, cat, prefix, buf, 'area_tot', area_tot, os.linesep)
+
+                        if output == '-':
                             print(out_str.rstrip(os.linesep))
                         else:
                             out.write(out_str)
@@ -790,20 +643,11 @@
                     # Get univariate statistics within buffer
                     univar.inputs.map = rmap
                     univar.run()
-                    u_stats = (
-                        univar.outputs["stdout"]
-                        .value.rstrip(os.linesep)
-                        .replace("=", "_b{} = ".format(b_str))
-                        .split(os.linesep)
-                    )
+                    u_stats = univar.outputs['stdout'].value.rstrip(os.linesep).replace('=', '_b{} = '.format(b_str)).split(os.linesep)
 
                     # Test if u_stats is empty and give warning
                     # Needs to be adjusted to number of requested stats?
-                    if (
-                        (percentile and len(u_stats) < 14)
-                        or (univar.flags.e and len(u_stats) < 13)
-                        or len(u_stats) < 12
-                    ):
+                    if (percentile and len(u_stats) < 14) or (univar.flags.e and len(u_stats) < 13) or len(u_stats) < 12:
                         grass.warning(empty_buffer_warning.format(rmap, buf, cat))
                         break
 
@@ -811,19 +655,11 @@
                     for m in methods:
                         if not output:
                             # Add to list of UPDATE statements
-                            updates.append(
-                                "\t{}_{}".format(prefix, u_stats[int_dict[m][0]])
-                            )
+                            updates.append('\t{}_{}'.format(prefix,
+                                                                     u_stats[int_dict[m][0]]))
                         else:
-                            out_str = "{1}{0}{2}{0}{3}{0}{4}{0}{5}".format(
-                                sep,
-                                cat,
-                                prefix,
-                                buf,
-                                m,
-                                u_stats[int_dict[m][0]].split("= ")[1],
-                            )
-                            if output == "-":
+                            out_str = '{1}{0}{2}{0}{3}{0}{4}{0}{5}'.format(sep, cat, prefix, buf, m, u_stats[int_dict[m][0]].split('= ')[1])
+                            if output == '-':
                                 print(out_str)
                             else:
                                 out.write("{}{}".format(out_str, os.linesep))
@@ -832,44 +668,28 @@
                         perc_count = 0
                         for perc in percentile:
                             if not output:
-                                updates.append(
-                                    "{}_percentile_{}_b{} = {}".format(
-                                        p,
-                                        int(perc) if (perc).is_integer() else perc,
-                                        b_str,
-                                        u_stats[15 + perc_count].split("= ")[1],
-                                    )
-                                )
+                                updates.append('{}_percentile_{}_b{} = {}'.format(p,
+                                                                                  int(perc) if (perc).is_integer() else perc,
+                                                                                  b_str, u_stats[15+perc_count].split('= ')[1]))
                             else:
-                                out_str = "{1}{0}{2}{0}{3}{0}{4}{0}{5}".format(
-                                    sep,
-                                    cat,
-                                    prefix,
-                                    buf,
-                                    "percentile_{}".format(
-                                        int(perc) if (perc).is_integer() else perc
-                                    ),
-                                    u_stats[15 + perc_count].split("= ")[1],
-                                )
-                                if output == "-":
+                                out_str = '{1}{0}{2}{0}{3}{0}{4}{0}{5}'.format(sep, cat, prefix, buf, 'percentile_{}'.format(int(perc) if (perc).is_integer() else perc), u_stats[15+perc_count].split('= ')[1])
+                                if output == '-':
                                     print(out_str)
                                 else:
                                     out.write(out_str)
                             perc_count = perc_count + 1
 
             if not output and len(updates) > 0:
-                cur.execute(
-                    "{}{}{}".format(sql_str_start, ",\n".join(updates), sql_str_end)
-                )
+                cur.execute('{}{}{}'.format(sql_str_start,
+                                            ',\n'.join(updates),
+                                            sql_str_end))
 
             # Remove temporary maps
-            # , stderr=os.devnull, stdout_=os.devnull)
-            grass.run_command(
-                "g.remove", flags="f", type="raster", name="MASK", quiet=True
-            )
-            grass.run_command(
-                "g.remove", flags="f", type="vector", name=tmp_map, quiet=True
-            )
+            #, stderr=os.devnull, stdout_=os.devnull)
+            grass.run_command('g.remove', flags='f', type='raster',
+                              name='MASK', quiet=True)
+            grass.run_command('g.remove', flags='f', type='vector',
+                              name=tmp_map, quiet=True)
 
         # Give progress information
         grass.percent(n_geom, geoms_n, 1)
@@ -890,22 +710,16 @@
 
     if remove:
         dropcols = []
-        selectnum = "select count({}) from {}"
+        selectnum = 'select count({}) from {}'
         for i in col_names:
-            thisrow = grass.read_command(
-                "db.select", flags="c", sql=selectnum.format(i, in_vector)
-            )
+            thisrow = grass.read_command('db.select', flags='c',
+                                         sql=selectnum.format(i, in_vector))
             if int(thisrow) == 0:
                 dropcols.append(i)
-<<<<<<< HEAD
-        grass.debug("Columns to delete: {}".format(", ".join(dropcols)), debug=2)
-        grass.run_command("v.db.dropcolumn", map=in_vector, columns=dropcols)
-=======
         grass.debug("Columns to delete: {}".format(', '.join(dropcols)),
                     debug=2)
         if dropcols:
             grass.run_command('v.db.dropcolumn', map=in_vector, columns=dropcols)
->>>>>>> a5af6496
 
 
 # Run the module
