--- conflicted
+++ resolved
@@ -127,13 +127,15 @@
     """Remove temporary maps specified in the global list"""
     cleanrast = list(reversed(CLEAN_LAY))
     for rast in cleanrast:
-        gs.run_command("g.remove", flags="f", type="all", name=rast, quiet=True)
+        gs.run_command("g.remove", flags="f", type="all",
+                       name=rast, quiet=True)
 
 
 def checkmask():
     """Check if there is a MASK set"""
-    ffile = gs.find_file(name="MASK", element="cell", mapset=gs.gisenv()["MAPSET"])
-    mask_presence = ffile["fullname"] != ""
+    ffile = gs.find_file(name="MASK", element="cell",
+                         mapset=gs.gisenv()['MAPSET'])
+    mask_presence = ffile['fullname'] != ''
     return mask_presence
 
 
@@ -143,11 +145,7 @@
     Use only for raster maps.
     """
     tmpf = prefix + str(uuid.uuid4())
-<<<<<<< HEAD
-    tmpf = string.replace(tmpf, "-", "_")
-=======
     tmpf = tmpf.replace('-', '_')
->>>>>>> a5af6496
     CLEAN_LAY.append(tmpf)
     return tmpf
 
@@ -166,9 +164,8 @@
 def mahal(v, m, VI):
     """Compute the mahalanobis distance over reference layers"""
     delta = v - m[:, None, None]
-    mahdist = np.sum(
-        np.sum(delta[None, :, :, :] * VI[:, :, None, None], axis=1) * delta, axis=0
-    )
+    mahdist = np.sum(np.sum(delta[None, :, :, :] *
+                     VI[:, :, None, None], axis=1) * delta, axis=0)
     stat_mahal = garray.array()
     stat_mahal[...] = mahdist
     return stat_mahal
@@ -176,25 +173,25 @@
 
 def main(options, flags):
 
-    gisbase = os.getenv("GISBASE")
+    gisbase = os.getenv('GISBASE')
     if not gisbase:
-        gs.fatal(_("$GISBASE not defined"))
+        gs.fatal(_('$GISBASE not defined'))
         return 0
 
     # Variables
-    ref = options["reference"]
-    REF = ref.split(",")
-    pro = options["projection"]
+    ref = options['reference']
+    REF = ref.split(',')
+    pro = options['projection']
     if pro:
-        PRO = pro.split(",")
+        PRO = pro.split(',')
     else:
         PRO = REF
-    opn = [z.split("@")[0] for z in PRO]
-    out = options["output"]
-    region = options["region"]
-    flag_d = flags["d"]
-    flag_e = flags["e"]
-    flag_p = flags["p"]
+    opn = [z.split('@')[0] for z in PRO]
+    out = options['output']
+    region = options['region']
+    flag_d = flags['d']
+    flag_e = flags['e']
+    flag_p = flags['p']
 
     # get current region settings, to compare to new ones later
     regbu1 = tmpname("region")
@@ -206,30 +203,16 @@
         if not ffile:
             gs.fatal(_("the region {} does not exist").format(region))
     if not pro and not checkmask() and not region:
-        gs.fatal(
-            _(
-                "You need to provide projected layers, a region, or "
-                "a mask has to be set"
-            )
-        )
+        gs.fatal(_("You need to provide projected layers, a region, or "
+                   "a mask has to be set"))
     if pro and len(REF) != len(PRO):
-        gs.fatal(
-            _(
-                "The number of reference and projection layers need to "
-                "be the same. Your provided %d reference and %d"
-                "projection variables"
-            )
-            % (len(REF), len(PRO))
-        )
+        gs.fatal(_("The number of reference and projection layers need to "
+                   "be the same. Your provided %d reference and %d"
+                   "projection variables") % (len(REF), len(PRO)))
 
     # Text for history in metadata
-<<<<<<< HEAD
-    opt2 = dict((k, v) for k, v in options.iteritems() if v)
-    hist = " ".join("{!s}={!r}".format(k, v) for (k, v) in opt2.iteritems())
-=======
     opt2 = dict((k, v) for k, v in options.items() if v)
     hist = ' '.join("{!s}={!r}".format(k, v) for (k, v) in opt2.items())
->>>>>>> a5af6496
     hist = "r.exdet {}".format(hist)
     unused, tmphist = tempfile.mkstemp()
     with open(tmphist, "w") as text_file:
@@ -267,14 +250,10 @@
         mahalref = "{}_mahalref".format(out)
         mahal_ref.write(mapname=mahalref)
         gs.info(_("Mahalanobis distance map saved: {}").format(mahalref))
-        gs.run_command(
-            "r.support",
-            map=mahalref,
-            title="Mahalanobis distance map",
-            units="unitless",
-            description="Mahalanobis distance map in reference " "domain",
-            loadhistory=tmphist,
-        )
+        gs.run_command("r.support", map=mahalref,
+                       title="Mahalanobis distance map", units="unitless",
+                       description="Mahalanobis distance map in reference "
+                                   "domain", loadhistory=tmphist)
     del mahal_ref
 
     # Remove mask and set new region based on user-defined region or
@@ -307,15 +286,11 @@
         mahalpro = "{}_mahalpro".format(out)
         mahal_pro.write(mapname=mahalpro)
         gs.info(_("Mahalanobis distance map saved: {}").format(mahalpro))
-        gs.run_command(
-            "r.support",
-            map=mahalpro,
-            title="Mahalanobis distance map projection domain",
-            units="unitless",
-            loadhistory=tmphist,
-            description="Mahalanobis distance map in projection "
-            "domain estimated using covariance of refence data",
-        )
+        gs.run_command("r.support", map=mahalpro,
+                       title="Mahalanobis distance map projection domain",
+                       units="unitless", loadhistory=tmphist,
+                       description="Mahalanobis distance map in projection "
+                       "domain estimated using covariance of refence data")
 
     # Compute NT1
     tmplay = tmpname(out)
@@ -326,35 +301,21 @@
         # numbers, which are not 'real', but rather due to some differences
         # in handling digits in grass and python, hence second mapcalc
         # statement. Need to figure out how to handle this better.
-<<<<<<< HEAD
-        gs.mapcalc(
-            "eval("
-            "tmp = min(($prolay - $refmin), ($refmax - $prolay),0) / "
-            "($refmax - $refmin))\n"
-            "$Dij = if(tmp > -0.000000001, 0, tmp)",
-            Dij=tmpout,
-            prolay=PRO[i],
-            refmin=stat_min[i],
-            refmax=stat_max[i],
-            quiet=True,
-        )
-=======
         gs.mapcalc("eval("
                    "tmp = min(($prolay - $refmin), ($refmax - $prolay),0) / "
                    "($refmax - $refmin))\n"
                    "$Dij = if(tmp > -0.00000000001, 0, tmp)",
                    Dij=tmpout, prolay=PRO[i], refmin=stat_min[i],
                    refmax=stat_max[i], quiet=True)
->>>>>>> a5af6496
         mnames[i] = tmpout
-    gs.run_command("r.series", quiet=True, input=mnames, output=tmplay, method="sum")
+    gs.run_command("r.series", quiet=True, input=mnames, output=tmplay,
+                   method="sum")
 
     # Compute most influential covariate (MIC) metric for NT1
     if flag_p:
         tmpla1 = tmpname(out)
-        gs.run_command(
-            "r.series", quiet=True, output=tmpla1, input=mnames, method="min_raster"
-        )
+        gs.run_command("r.series", quiet=True, output=tmpla1, input=mnames,
+                       method="min_raster")
 
     # Compute NT2
     tmpla2 = tmpname(out)
@@ -383,69 +344,41 @@
             tmpmahal = tmpname(out)
             layer.write(tmpmahal)
             laylist.append(tmpmahal)
-        gs.run_command(
-            "r.series",
-            quiet=True,
-            output=tmpla3,
-            input=laylist,
-            method="min_raster",
-            overwrite=True,
-        )
+        gs.run_command("r.series", quiet=True, output=tmpla3,
+                       input=laylist, method="min_raster", overwrite=True)
 
     # Compute nt1, nt2, and nt1and2 novelty maps
     nt1 = "{}_NT1".format(out)
     nt2 = "{}_NT2".format(out)
     nt12 = "{}_NT1NT2".format(out)
-    expr = ";".join(
-        [
-            "$nt12 = if($tmplay < 0, $tmplay, $tmpla2)",
-            "$nt2 = if($tmplay >= 0, $tmpla2, null())",
-            "$nt1 = if($tmplay < 0, $tmplay, null())",
-        ]
-    )
-    gs.mapcalc(
-        expr, nt12=nt12, nt1=nt1, nt2=nt2, tmplay=tmplay, tmpla2=tmpla2, quiet=True
-    )
+    expr = ";".join([
+        "$nt12 = if($tmplay < 0, $tmplay, $tmpla2)",
+        "$nt2 = if($tmplay >= 0, $tmpla2, null())",
+        "$nt1 = if($tmplay < 0, $tmplay, null())"])
+    gs.mapcalc(expr, nt12=nt12, nt1=nt1, nt2=nt2, tmplay=tmplay,
+               tmpla2=tmpla2, quiet=True)
 
     # Write metadata nt1, nt2, nt1and2  maps
-    gs.run_command(
-        "r.support",
-        map=nt1,
-        units="unitless",
-        title="Type 1 similarity",
-        description="Type 1 similarity (NT1)",
-        loadhistory=tmphist,
-    )
-    gs.run_command(
-        "r.support",
-        map=nt2,
-        units="unitless",
-        title="Type 2 similarity",
-        description="Type 2 similarity (NT2)",
-        loadhistory=tmphist,
-    )
-    gs.run_command(
-        "r.support",
-        map=nt12,
-        units="unitless",
-        title="Type 1 + 2 novelty / similarity",
-        description="Type 1 + 2 similarity (NT1)",
-        loadhistory=tmphist,
-    )
+    gs.run_command("r.support", map=nt1, units="unitless",
+                   title="Type 1 similarity",
+                   description="Type 1 similarity (NT1)",
+                   loadhistory=tmphist)
+    gs.run_command("r.support", map=nt2, units="unitless",
+                   title="Type 2 similarity",
+                   description="Type 2 similarity (NT2)",
+                   loadhistory=tmphist)
+    gs.run_command("r.support", map=nt12, units="unitless",
+                   title="Type 1 + 2 novelty / similarity",
+                   description="Type 1 + 2 similarity (NT1)",
+                   loadhistory=tmphist)
 
     # Compute MIC maps
     if flag_p:
         mic12 = "{}_MICNT1and2".format(out)
-        expr = "$mic12 = if($tmplay < 0, $tmpla1, " "if($tmpla2>1, $tmpla3, -1))"
-        gs.mapcalc(
-            expr,
-            tmplay=tmplay,
-            tmpla1=tmpla1,
-            tmpla2=tmpla2,
-            tmpla3=tmpla3,
-            mic12=mic12,
-            quiet=True,
-        )
+        expr = "$mic12 = if($tmplay < 0, $tmpla1, " \
+               "if($tmpla2>1, $tmpla3, -1))"
+        gs.mapcalc(expr, tmplay=tmplay, tmpla1=tmpla1, tmpla2=tmpla2,
+                   tmpla3=tmpla3, mic12=mic12, quiet=True)
 
         # Write category labels to MIC maps
         tmpcat = tempfile.mkstemp()
@@ -453,27 +386,22 @@
             text_file.write("-1:None\n")
             for cats in range(len(opn)):
                 text_file.write("{}:{}\n".format(cats, opn[cats]))
-        gs.run_command(
-            "r.category", quiet=True, map=mic12, rules=tmpcat[1], separator=":"
-        )
+        gs.run_command("r.category", quiet=True, map=mic12, rules=tmpcat[1],
+                       separator=":")
         os.remove(tmpcat[1])
-        CATV = Module("r.category", map=mic12, stdout_=PIPE).outputs.stdout
-        Module("r.category", map=mic12, rules="-", stdin_=CATV, quiet=True)
-        gs.run_command(
-            "r.support",
-            map=mic12,
-            units="unitless",
-            title="Most influential covariate",
-            description="Most influential covariate (MIC) for NT1" "and NT2",
-            loadhistory=tmphist,
-        )
+        CATV = Module('r.category', map=mic12, stdout_=PIPE).outputs.stdout
+        Module('r.category', map=mic12, rules="-", stdin_=CATV, quiet=True)
+        gs.run_command("r.support", map=mic12, units="unitless",
+                       title="Most influential covariate",
+                       description="Most influential covariate (MIC) for NT1"
+                                   "and NT2", loadhistory=tmphist)
 
     # Write color table
-    gs.write_command("r.colors", map=nt12, rules="-", stdin=COLORS_EXDET, quiet=True)
+    gs.write_command("r.colors", map=nt12, rules='-', stdin=COLORS_EXDET,
+                     quiet=True)
 
     # Finalize
     gs.info(_("Done...."))
-
 
 if __name__ == "__main__":
     atexit.register(cleanup)
