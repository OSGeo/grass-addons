--- conflicted
+++ resolved
@@ -320,13 +320,9 @@
         """
         self._debug("GetCapabilities", "started")
 
-<<<<<<< HEAD
         cap = self._fetchCapabilities(options)
         root = self.etree.fromstringlist(cap.readlines())
-=======
-        cap = self._fetchCapabilities(options,flags)
-        root = etree.fromstringlist(cap.readlines())
->>>>>>> 959f9b63
+
         cov_offering = []
         for label in root.iter("{*}CoverageOfferingBrief"):
             cov_offering.append(
