# GRASS Addons git repository

## How to get the AddOn code

Clone of the entire AddOns git repository:

```bash
git clone https://github.com/OSGeo/grass-addons.git grass_addons
```

## How to install or remove AddOns in your GRASS installation

The simplest way to install GRASS GIS AddOns is to use the `g.extension`
module:
<https://grass.osgeo.org/grass-stable/manuals/g.extension.html>

## How to compile AddOn code

### Compilation with GRASS GIS binaries on your computer

In this case, compile GRASS AddOns modules into your installed GRASS code
by setting `MODULE_TOPDIR` to where to the GRASS binaries are located:

<<<<<<< HEAD
```
make MODULE_TOPDIR=/usr/lib/grass/
```

### Compilation with GRASS GIS core source code locally compiled

Preparations (assuming the [GRASS GIS core source code](https://github.com/OSGeo/grass)
being stored in `$HOME/grass/` - if you have already built GRASS GIS core from
source code you don't need to do this again. If adding to a binary install,
the versions must match exactly. You need to `git checkout` the exact tag
or commit used for the binary.)

```bash
# GRASS GIS core source code
=======
```bash
>>>>>>> fbc609c7
./configure # [optionally flags]
make
```

The easiest way to compile GRASS AddOns modules into your GRASS code
is by setting `MODULE_TOPDIR` on the fly to tell `make` where to
find the prepared GRASS source code:

```bash
make MODULE_TOPDIR=$HOME/grass/
```

(adapt as needed to your `/path/to/grass/`). Each module/script in the GRASS
AddOns git repository should have a Makefile to support easy
installation.

Install then into your existing GRASS installation with

```bash
make MODULE_TOPDIR=$HOME/grass/ install
```

For system-wide installation this usually requires "root" privileges
(so, also `sudo` may help).

## How to submit your contributions

While read access is granted to the public, for submissions you best fork
this repository, insert your AddOn or fix an existing one in a new branch
and finally open a [pull request](https://help.github.com/en/articles/about-pull-requests).

<<<<<<< HEAD
If you aim at full write access, this must be formally requested, see here for details:
<https://trac.osgeo.org/grass/wiki/HowToContribute#WriteaccesstotheGRASSaddonsrepository>
=======
```bash
make MODULE_TOPDIR=/usr/lib/grass/
```

## How to submit contributions
>>>>>>> fbc609c7

In either case, please note the folloing submitting rules: To successfully submit your
GRASS GIS AddOn module here, please check

<https://grass.osgeo.org/development/>

Your submission must be compliant with the GRASS
submission rules as found in the GRASS source code
and RFC2 (Legal aspects of submission):

<https://trac.osgeo.org/grass/wiki/RFC>

Also read submitting instructions before committing any changes!

<https://trac.osgeo.org/grass/wiki/Submitting><|MERGE_RESOLUTION|>--- conflicted
+++ resolved
@@ -4,7 +4,7 @@
 
 Clone of the entire AddOns git repository:
 
-```bash
+```
 git clone https://github.com/OSGeo/grass-addons.git grass_addons
 ```
 
@@ -21,7 +21,6 @@
 In this case, compile GRASS AddOns modules into your installed GRASS code
 by setting `MODULE_TOPDIR` to where to the GRASS binaries are located:
 
-<<<<<<< HEAD
 ```
 make MODULE_TOPDIR=/usr/lib/grass/
 ```
@@ -36,9 +35,6 @@
 
 ```bash
 # GRASS GIS core source code
-=======
-```bash
->>>>>>> fbc609c7
 ./configure # [optionally flags]
 make
 ```
@@ -47,7 +43,7 @@
 is by setting `MODULE_TOPDIR` on the fly to tell `make` where to
 find the prepared GRASS source code:
 
-```bash
+```
 make MODULE_TOPDIR=$HOME/grass/
 ```
 
@@ -57,7 +53,7 @@
 
 Install then into your existing GRASS installation with
 
-```bash
+```
 make MODULE_TOPDIR=$HOME/grass/ install
 ```
 
@@ -70,16 +66,8 @@
 this repository, insert your AddOn or fix an existing one in a new branch
 and finally open a [pull request](https://help.github.com/en/articles/about-pull-requests).
 
-<<<<<<< HEAD
 If you aim at full write access, this must be formally requested, see here for details:
 <https://trac.osgeo.org/grass/wiki/HowToContribute#WriteaccesstotheGRASSaddonsrepository>
-=======
-```bash
-make MODULE_TOPDIR=/usr/lib/grass/
-```
-
-## How to submit contributions
->>>>>>> fbc609c7
 
 In either case, please note the folloing submitting rules: To successfully submit your
 GRASS GIS AddOn module here, please check
