#!/usr/bin/env python

"""
@module  db.csw.admin
@brief   Module for creating metadata based on ISO for vector maps

(C) 2015 by the GRASS Development Team
This program is free software under the GNU General Public License
(>=v2). Read the file COPYING that comes with GRASS for details.

@author Matej Krejci <matejkrejci gmail.com> (GSoC 2015)
used and modified original pycsw-admin.py from pycsw lib(
https://github.com/geopython/pycsw/blob/master/bin/pycsw-admin.py)
"""


# %module
# % description: CSW database manager
# % keyword: csw
# % keyword: metadata
# %end

# %option G_OPT_F_INPUT
# % key: configure
# % description: path to configure file (default.cfg)
# % required : yes
# % answer : /var/www/html/pycsw/default.cfg
# %end

# %option
# % key: load_records
# % label: Load metadata(folder)
# % description: Loads metadata records from directory into repository
# % guisection: Records
# %end

# %flag
# % key: r
# % label: Load records recursively
# % description: Load records from directory recursively
# % guisection: Records
# %end

# %flag
# % key: s
# % label: Setup database
# % description: Creates repository tables and indexes
# % guisection: Commands
# %end

# %option
# % key: export_records
# % label: Create db dump(folder)
# % description: Dump metadata records from repository into directory
# % guisection: Commands
# %end

# %flag
# % key: i
# % label: Database indexes
# % description: Rebuild repository database indexes
# % guisection: Commands
# %end

# %flag
# % key: o
# % label: Optimize db
# % description: Optimize repository database
# % guisection: Commands
# %end

# %flag
# % key: h
# % label: Refresh harvested records
# % description: Optimize repository database
# % guisection: Commands
# %end

# %option G_OPT_F_OUTPUT
# % key: gen_sitemap
# % label: Sitemap
# % description: Generate XML Sitemap
# % guisection: Commands
# % required: NO
# %end

# %flag
# % key: d
# % label: Delete all records(!!)
# % description: Delete all records without prompting
# % guisection: Commands
# %end

# %flag
# % key: f
# % label: Force confirmation
# % description: Force confirmation of task
# % guisection: Commands
# %end

# %option
# % key: url_csw
# % label: Url of CSW
# % description: Execute a CSW request via HTTP POST: URL of CSW
# % guisection: Execute request
# %end

# %option G_OPT_F_INPUT
# % key: file_xml
# % label: XML file
# % description: Execute a CSW request via HTTP POST: XML FILE
# % guisection: Execute request
# % required: NO
# %end

import configparser
import getopt
import importlib
import sys

from grass.script import core as grass
from grass.script.utils import set_path

set_path(modulename="wx.metadata", dirname="mdlib", path="..")

from mdlib import globalvar


class CswAdmin:
    def __init__(self):
        try:
            pycsw = "pycsw"
            self.pycsw_config = importlib.import_module(".core.config", pycsw)
            self.pycsw_admin = importlib.import_module(".core.admin", pycsw)
        except ModuleNotFoundError as e:
            msg = e.msg
            grass.fatal(
                globalvar.MODULE_NOT_FOUND.format(
                    lib=msg.split("'")[-2], url=globalvar.MODULE_URL
                )
            )

        self.COMMAND = None
        self.XML_DIRPATH = None
        self.CFG = None
        self.RECURSIVE = False
        self.OUTPUT_FILE = None
        self.CSW_URL = None
        self.XML = None
        self.XSD = None
        self.TIMEOUT = 30
        self.FORCE_CONFIRM = False
        self.METADATA = None
        self.DATABASE = None
        self.URL = None
        self.HOME = None
        self.TABLE = None
        self.CONTEXT = self.pycsw_config.StaticContext()

    def argParser(
        self,
        defaultConf,
        load_records,
        loadRecurs,
        setupDB,
        exportRecord,
        indexes,
        optimize,
        harvest,
        siteOut,
        deleteAll,
        cswURL,
        cswXML,
        force,
    ):
        if defaultConf is None:
            grass.error("Configure file is not exist")
        args = []
        args.append("-c")

        if load_records:
            args.append("load_records")
            args.append("-p")
            args.append(load_records)
            if loadRecurs:
                args.append("-r")
            if force:
                args.append("y")
            return args

        if setupDB:
            args.append("setup_db")
            args.append("-f")
            args.append(defaultConf)
            return args

        if exportRecord:
            args.append("export_records")
            args.append("-p")
            args.append(exportRecord)
            args.append("-f")
            args.append(defaultConf)
            return args

        if indexes:
            args.append("rebuild_db_indexes")
            args.append("-f")
            args.append(defaultConf)
            return args

        if optimize:
            args.append("optimize_db")
            args.append("-f")
            args.append(defaultConf)
            return args

        if harvest:
            args.append("refresh_harvested_records")
            args.append("-f")
            args.append(defaultConf)
            return args

        if siteOut:
            args.append("gen_sitemaps")
            args.append("-o")
            args.append(siteOut)
            args.append("-f")
            args.append(defaultConf)
            return args

        if deleteAll:
            args.append("delete_records")
            args.append("-f")
            args.append(defaultConf)
            if force:
                args.append("y")
            return args

        if cswURL and cswXML:
            args.append("post_xml")
            args.append("-u")
            args.append(cswURL)
            args.append("-x")
            args.append(cswXML)
            args.append("-f")
            args.append(defaultConf)
            return args

        return False

    def run(self, argv):

        if len(argv) == 0:
            grass.error("Nothing to do. Set args")
            return
        try:
            OPTS, ARGS = getopt.getopt(argv, "c:f:ho:p:ru:x:s:t:y")
        except getopt.GetoptError as err:
            grass.error("\nERROR: %s" % err)

        for o, a in OPTS:
            if o == "-c":
                self.COMMAND = a
            if o == "-f":
                self.CFG = a
            if o == "-o":
                self.OUTPUT_FILE = a
            if o == "-p":
                self.XML_DIRPATH = a
            if o == "-r":
                self.RECURSIVE = True
            if o == "-u":
                self.CSW_URL = a
            if o == "-x":
                self.XML = a
            if o == "-t":
                self.TIMEOUT = int(a)
            if o == "-y":
                self.FORCE_CONFIRM = True

        if self.CFG is None and self.COMMAND not in ["post_xml"]:
            print("ERROR: -f <cfg> is a required argument")

        if self.COMMAND not in ["post_xml"]:
<<<<<<< HEAD
            SCP = configparser.ConfigParser()
            SCP.readfp(open(self.CFG))
=======
            SCP = configparser.SafeConfigParser()
            SCP.read_file(open(self.CFG))
>>>>>>> 82986c2a

            self.DATABASE = SCP.get("repository", "database")
            self.URL = SCP.get("server", "url")
            self.HOME = SCP.get("server", "home")
            self.METADATA = dict(SCP.items("metadata:main"))
            try:
                self.TABLE = SCP.get("repository", "table")
            except configparser.NoOptionError:
                self.TABLE = "records"

        if self.COMMAND == "setup_db":
            try:
                self.pycsw_admin.setup_db(self.DATABASE, self.TABLE, self.HOME)
            except Exception as err:
                print(err)
                print("ERROR: DB creation error.  Database tables already exist")
                print("Delete tables or database to reinitialize")

        elif self.COMMAND == "load_records":
            self.pycsw_admin.load_records(
                self.CONTEXT,
                self.DATABASE,
                self.TABLE,
                self.XML_DIRPATH,
                self.RECURSIVE,
                self.FORCE_CONFIRM,
            )
        elif self.COMMAND == "export_records":
            self.pycsw_admin.export_records(
                self.CONTEXT, self.DATABASE, self.TABLE, self.XML_DIRPATH
            )
        elif self.COMMAND == "rebuild_db_indexes":
            self.pycsw_admin.rebuild_db_indexes(self.DATABASE, self.TABLE)
        elif self.COMMAND == "optimize_db":
            self.pycsw_admin.optimize_db(self.CONTEXT, self.DATABASE, self.TABLE)
        elif self.COMMAND == "refresh_harvested_records":
            self.pycsw_admin.refresh_harvested_records(
                self.CONTEXT, self.DATABASE, self.TABLE, self.URL
            )
        elif self.COMMAND == "gen_sitemap":
            self.pycsw_admin.gen_sitemap(
                self.CONTEXT, self.DATABASE, self.TABLE, self.URL, self.OUTPUT_FILE
            )
        elif self.COMMAND == "post_xml":
            grass.message(
                self.pycsw.core.admin.post_xml(self.CSW_URL, self.XML, self.TIMEOUT)
            )

        elif self.COMMAND == "delete_records":
            self.pycsw_admin.delete_records(self.CONTEXT, self.DATABASE, self.TABLE)


"""#TODO
    def initDatabase(self):
        driverDB = Module('db.connect',
                          flags='pg',
                          quiet=True,
                          stdout_=PIPE)
        self.database = parse_key_val(driverDB.outputs.stdout, sep=': ')
        conf = 'default.cfg'
        modif = os.path.join(os.getenv('GRASS_ADDON_BASE') ,'wx.metadata','etc','config','default.cfg')
        defaultConf = os.path.join(os.getenv('GRASS_ADDON_BASE'),'wx.metadata' ,'etc','config','default-sample.cfg')
        print self.database

        SCP = configparser.ConfigParser()
        try:
            SCP.read_file(open(conf))
        except:
            shutil.copy2(defaultConf, conf)
            SCP.read_file(open(conf))

        DATABASE = SCP.get('repository', 'database')
        #URL = SCP.get('server', 'url')
        HOME = SCP.get('server', 'home')


        #currPython=os.path.dirname(os.path.realpath(__file__))
        if not os.path.isdir(HOME):
            grass.message('Cannot find server home folder < %s >' % HOME)
            grass.error('Move pycsw(install foder) to <%s> or set server.home in <default.cfg >'%HOME)

        if not os.access(defaultConf, os.W_OK):
            try:
                shutil.copy2(defaultConf, HOME)
                grass.message('Configure file created in < %s/default.cfg >' % HOME)
            except:
                grass.error('Cannot duplicate <default-sample.cfg> to <default.cfg> ' )
                return

        if not os.access(defaultConf, os.W_OK):
            grass.error('Cannot acces configure file < %s >' % defaultConf)
            return

        if self.database['driver'] == 'sqlite':
            if not os.access(DATABASE, os.W_OK):
                grass.error('Cannot acces databaase < %s >'%DATABASE)
"""
"""
# %flag
# % key: a
# % label: Automatic configuration
# % description: Set database according GRASS default and confugure server
# % guisection: Auto Config
# %end
"""


def main():
    defaultConf = options["configure"]
    load_records = options["load_records"]
    loadRecurs = flags["r"]
    setupDB = flags["s"]
    exportRecord = options["export_records"]
    indexes = flags["i"]
    optimize = flags["o"]
    harvest = flags["h"]
    siteOut = options["gen_sitemap"]
    deleteAll = flags["d"]
    cswURL = options["url_csw"]
    cswXML = options["file_xml"]
    force = flags["f"]

    csw = CswAdmin()
    # if flags['a']:
    # csw.initDatabase()
    args = csw.argParser(
        defaultConf,
        load_records,
        loadRecurs,
        setupDB,
        exportRecord,
        indexes,
        optimize,
        harvest,
        siteOut,
        deleteAll,
        cswURL,
        cswXML,
        force,
    )
    if args:
        csw.run(args)


if __name__ == "__main__":
    options, flags = grass.parser()
    main()<|MERGE_RESOLUTION|>--- conflicted
+++ resolved
@@ -282,13 +282,8 @@
             print("ERROR: -f <cfg> is a required argument")
 
         if self.COMMAND not in ["post_xml"]:
-<<<<<<< HEAD
             SCP = configparser.ConfigParser()
             SCP.readfp(open(self.CFG))
-=======
-            SCP = configparser.SafeConfigParser()
-            SCP.read_file(open(self.CFG))
->>>>>>> 82986c2a
 
             self.DATABASE = SCP.get("repository", "database")
             self.URL = SCP.get("server", "url")
