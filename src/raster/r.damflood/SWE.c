--- conflicted
+++ resolved
@@ -4,9 +4,9 @@
  * AUTHOR:       Roberto Marzocchi - roberto.marzocchi[]supsi.ch (2008)
  *               Massimiliano Cannata - massimiliano.cannata[]supsi.ch (2008)
  * PURPOSE:      Estimate the area potentially inundated in case of dam breaking
- *               
+ *
  *               This file handles the Shallow Water Equations
- *               
+ *
  * COPYRIGHT:    (C) 2008 by Istituto Scienze della Terra-SUPSI
  *
  *               This program is free software under the GNU General Public
@@ -67,9 +67,9 @@
     double u_sx, u_dx, v_dx, v_sx, v_up, v_dw, u_up, u_dw;
 
     /***************************************************/
-    /* DA METTERE IN UNA ULTERIORE FUNZIONE fall.c     */
-    /* chiamato sia qua che nel main                   */
-    /* controlla Q=0.0 & volume=0.0                    */
+    /* TO BE PLACED IN ADDITIONAL FUNCTION IN fall.c   */
+    /* called both here and in main                    */
+    /* Check (for) Q=0.0 & volume=0.0                  */
     float Q, vol_res, fall, volume;
     /***************************************************/
     int test;
@@ -80,24 +80,17 @@
     double hmin = 0.1;
     float R_i;
 
-    // DESCRIPTION OF METHOD (italian --> TRASLATE)
-    // primo ciclo: calcolo nuove altezze dell'acqua al tempo t+1:
-    //                 - a valle della diga applico l'equazione di continuita'
-    //                 delle shallow
-    // water                   in pratica la nuova altezza e' valutata
-    // attraverso un bilancio dei
-    //                   flussi in ingresso e in uscita nelle due direzioni
-    //                   principali
-    //                 - a monte delle diga:
-    //                      - nel metodo 1 e 2 :l'equazione di continuita' e'
-    //              applicata al volume del lago
-    //                          fisicamente questo porta a una minore
-    //                          realisticita' ma evita le
-    // oscillazioni che
-    //                           sono causa di instabilita' numerica
-    //                        - nel caso piu' generale si applicano le equazioni
-    //                        a tutto il
-    // lago
+    // DESCRIPTION OF METHOD
+    // First cycle: Calculation of new water heights at time t + 1:
+    //      - Downstream of the dam: Apply continuity equation to shallow water
+    //        In practice, the new height is evaluated through a balance
+    //        of the incoming and outgoing flows in the two main directions
+    //      - Upstream of the dam:
+    //          - In methods 1 and 2:
+    //              - The continuity equation is applied to the volume of the lake
+    //                Physically this leads to a less realistic but avoids
+    //                the oscillations that causes numerical instability.
+    //          - In the more general case the equations are applied to the whole lake
 
     for (row = 1; row < nrows - 1; row++) {
         for (col = 1; col < ncols - 1; col++) {
@@ -175,8 +168,8 @@
                 }
                 F = Fdx - Fsx;
 
-                // dGup =m_v1[row][col] * m_h1[row][col] ;irezione y
-                // intercella up
+                // dGup =m_v1[row][col] * m_h1[row][col]; y direction
+                // intercell up
                 if (m_v1[row][col] > 0 && m_v1[row - 1][col] > 0) {
                     Gup = m_v1[row][col] * m_h1[row][col];
                 }
@@ -201,7 +194,7 @@
                     Gup = h_up * v_up;
                 }
 
-                // intercella down
+                // intercell down
                 if (m_v1[row + 1][col] > 0 && m_v1[row][col] > 0) {
                     Gdw = m_v1[row + 1][col] * m_h1[row + 1][col];
                 }
@@ -245,12 +238,12 @@
                 }
                 G = Gup - Gdw;
 
-                // equazione
+                // Equation
                 m_h2[row][col] = m_h1[row][col] - timestep / res_ew * F -
                                  timestep / res_ns * G;
 
                 /*if ((row==20||row==21||row==22||row==23)&&(col==18||col==19)){
-                        printf("EQ. CONTINUITA' --> row:%d, col:%d\n)",row,
+                        printf("EQ. CONTINUITY --> row:%d, col:%d\n)",row,
                 col);
                         printf("m_h1[row][col]:%f,m_u1[row][col]:%f,m_v1[row][col]:%f",m_h1[row][col],m_u1[row][col],m_v1[row][col]);
                         printf("m_h1[row][col+1]:%f,m_h1[row][col-1]:%f,m_h1[row+1][col]:%f,
@@ -276,8 +269,8 @@
                 if (m_h2[row][col] < 0) {
                     /*G_warning("At the time %f h is lesser than 0
                h(%d,%d)=%f",t, row,col,m_h2[row][col]); printf("row:%d, col:%d,
-               H minore di zero: %.30lf)",row, col, m_h2[row][col]);
-               printf("DATI:\n");
+               H less than zero: %.30lf)",row, col, m_h2[row][col]);
+               printf("DATA:\n");
                     printf("row:%d,col%d,hmin:%g,h2:%.30lf \n
                ",row,col,hmin,m_h2[row][col]); printf("m_z[row][col]:%f\n",
                m_z[row][col]); printf("m_h1[row][col]:%.30lf\n",m_h1[row][col]);
@@ -304,13 +297,12 @@
                     m_h2[row][col] = 0;
                 }
 
-            } // fine continuita' a valle (IF check)
+            } // end continuity downstream (IF check)
 
             if (method == 1 || method == 2) {
                 //*******************************************************************
-                // calcolo portata Q uscente dal lago solo nel caso di Hp
-                // stramazzo
-                /* HP: method 1 or 2   */
+                // Calculation of flow rate Q coming out of the lake only in the case of spillway Hp (hypothesis)
+                /* Hypothesis: method 1 or 2   */
                 if (m_DAMBREAK[row][col] > 0) {
                     if ((m_z[row][col] + m_h1[row][col]) >
                         (m_z[row][col + 1] + m_h1[row][col + 1])) {
@@ -349,14 +341,14 @@
                 }
             }
         }
-    } // end two for cicles (continuity equation)
+    } // end two for cycles (continuity equation)
 
     //*****************************************************************************
-    // abbassamento lago (siccome c'e due volte fare poi una function)
+    // Lake depth reduction (as there is twice do then a function)
     //*****************************************************************************
     if (method == 1 || method == 2) {
 
-        /* calcolo l'abbassamento sul lago*/
+        /* Lake depth reduction calculation*/
         if (num_cell != 0) {
             fall = (Q * timestep - vol_res) / (num_cell * res_ew * res_ns);
         }
@@ -398,21 +390,21 @@
         }     // end for row
     }         // end if method
 
-    // DESCRIPTION OF METHOD (italian --> TRASLATE)
-    //**********************************************************************************
-    // terzo ciclo completo sulla matrice: applico le  -->
-    // EQUAZIONI DEL MOTO IN DIREZIONE X e Y
-    // e quindi calcolo u(t+1) e v(t+1)
+    // DESCRIPTION OF METHOD
+    //******************************************************************/
+    // Third complete cycle over the matrix: Apply  -->
+    // EQUATIONS OF MOTION IN DIRECTIONS X and Y
+    // and then compute u(t+1) and v(t+1)
     //
-    // NOTA:
-    // u(i,j) e v (i,j) sono le velocita' medie della cella i,j
+    // NOTE:
+    // u(i,j) and v(i,j) are the average velocities of cells i,j
     /*******************************************************************/
     for (row = 1; row < nrows - 1; row++) {
         for (col = 1; col < ncols - 1; col++) {
             if (m_lake[row][col] == 0 && m_h2[row][col] >= hmin) {
 
                 /**********************************************************************************************************************/
-                /* EQUAZIONE DEL MOTO IN DIREZIONE X */
+                /* EQUATIONS OF MOTION IN DIRECTION X */
                 // right intercell
                 if (m_u1[row][col] > 0 && m_u1[row][col + 1] > 0) {
                     Fdx = m_u1[row][col] * m_u1[row][col] * m_h1[row][col];
@@ -470,7 +462,7 @@
                      (m_h2[row][col + 1] + m_z[row][col + 1]))) {
                     Fdx = m_h1[row][col + 1] *
                           pow(-velocita_breccia(method, m_h1[row][col + 1]),
-                              2.0); // -vel al quadrato perde il segno meno
+                              2.0); // -vel squared looses the negative sign
                     if (m_h2[row][col + 1] == 0)
                         Fdx = 0.0;
                 }
@@ -486,7 +478,7 @@
                 F = Fdx - Fsx;
 
                 // y
-                //  intercella up
+                //  intercell up
                 if (m_v1[row][col] > 0 && m_v1[row - 1][col] > 0) {
                     Gup = m_v1[row][col] * m_u1[row][col] * m_h1[row][col];
                 }
@@ -513,7 +505,7 @@
                     Gup = h_up * v_up * u_up;
                 }
 
-                // intercella down
+                // intercell down
                 if (m_v1[row + 1][col] > 0 && m_v1[row][col] > 0) {
                     Gdw = m_v1[row + 1][col] * m_u1[row + 1][col] *
                           m_h1[row + 1][col];
@@ -560,7 +552,7 @@
                 }
                 G = Gup - Gdw;
 
-                // courant number  --> UPWIND METHOD
+                // Courant number  --> UPWIND METHOD
                 if (m_u1[row][col] > 0 && m_u1[row][col + 1] > 0 &&
                     m_u1[row][col - 1] > 0) {
                     test = 1;
@@ -678,12 +670,12 @@
                         (m_z[row][col + 1] + m_h2[row][col + 1]))
                         m_u2[row][col] = velocita_breccia(
                             method,
-                            m_h2[row][col]); // velocita' sullo stramazzo
+                            m_h2[row][col]); //velocity on the spillway
                     else if ((m_z[row][col] + m_h2[row][col]) >
                              (m_z[row][col - 1] + m_h2[row][col - 1]))
                         m_u2[row][col] = -velocita_breccia(
                             method,
-                            m_h2[row][col]); // velocita' sullo stramazzo
+                            m_h2[row][col]); //velocity on the spillway
                     else
                         m_u2[row][col] = 0.0;
                 }
@@ -693,7 +685,7 @@
                                       timestep / res_ew * F -
                                       timestep / res_ns * G + timestep * S);
                 }
-                // no velocita' contro la diga
+                // No velocity against the dam
                 /*if (m_z[row][col+1]> water_elevation && m_u2[row][col]>0)
                 m_u2[row][col]=0.0;
                 if (m_z[row][col-1] > water_elevation && m_u2[row][col]<0)
@@ -704,7 +696,7 @@
                     G_warning("At time %f the Courant-Friedrich-Lewy stability "
                               "condition isn't respected",
                               t);
-                    /*G_message("velocita' lungo x\n");
+                    /*G_message("X component of velocity \n");
                     G_message("row:%d, col%d \n",row,col);
                     G_message("dZ_dx_down:%f, dZ_dx_up:%f,cr_up:%f,
                     cr_down:%f\n" , dZ_dx_down,dZ_dx_up, cr_up, cr_down);
@@ -736,7 +728,7 @@
                 /******************************************************************************************************************************/
 
                 /******************************************************************************************************************************/
-                /* EQUAZIONE DEL MOTO IN DIREZIONE Y */
+                /* EQUATIONS OF MOTION IN DIRECTION Y */
                 // right intercell
                 if (m_u1[row][col] > 0 && m_u1[row][col + 1] > 0) {
                     Fdx = m_u1[row][col] * m_v1[row][col] * m_h1[row][col];
@@ -812,7 +804,7 @@
                 F = Fdx - Fsx;
 
                 // y
-                //  intercella up
+                //  intercell up
                 if (m_v1[row][col] > 0 && m_v1[row - 1][col] > 0) {
                     Gup = m_v1[row][col] * m_v1[row][col] * m_h1[row][col];
                 }
@@ -838,7 +830,7 @@
                     Gup = h_up * v_up * v_up;
                 }
 
-                // intercella down
+                // intercell down
                 if (m_v1[row + 1][col] > 0 && m_v1[row][col] > 0) {
                     Gdw = m_v1[row + 1][col] * m_v1[row + 1][col] *
                           m_h1[row + 1][col];
@@ -869,7 +861,7 @@
                      (m_h2[row - 1][col] + m_z[row - 1][col]))) {
                     Gup = m_h1[row - 1][col] *
                           pow((-velocita_breccia(method, m_h1[row - 1][col])),
-                              2.0); // -0.4 al quadrato perde il segno meno
+                              2.0); // -0.4 squared loses the minus sign
                     if (m_h2[row - 1][col] == 0)
                         Gup = 0.0;
                 }
@@ -884,7 +876,7 @@
                 }
                 G = Gup - Gdw;
 
-                // courant number  --> UPWIND METHOD
+                // Courant number  --> UPWIND METHOD
                 if (m_v1[row][col] > 0 && m_v1[row - 1][col] > 0 &&
                     m_v1[row + 1][col] > 0) {
                     dZ_dy_down = ((m_h2[row - 1][col] + m_z[row - 1][col]) -
@@ -994,11 +986,11 @@
                     if ((m_z[row][col] + m_h2[row][col]) >
                         (m_z[row - 1][col] + m_h2[row - 1][col]))
                         m_v2[row][col] = velocita_breccia(
-                            method, m_h2[row][col]); // velocita sullo stramazzo
+                            method, m_h2[row][col]); // velocity on the spillway
                     else if ((m_z[row][col] + m_h2[row][col]) >
                              (m_z[row + 1][col] + m_h2[row + 1][col]))
                         m_v2[row][col] = -velocita_breccia(
-                            method, m_h2[row][col]); // velocita sullo stramazzo
+                            method, m_h2[row][col]); // velocity on the spillway
                     else
                         m_v2[row][col] = 0.0;
                 }
@@ -1009,7 +1001,7 @@
                                       timestep / res_ns * G + timestep * S);
                 }
 
-                // no velocita' contro la diga
+                // No velocity against the dam
                 /*if (m_z[row-1][col] > water_elevation && m_v2[row][col] >0)
                         m_v2[row][col]=0.0;
                 if (m_z[row+1][col] > water_elevation && m_v2[row][col] < 0 )
@@ -1021,7 +1013,7 @@
                     G_warning("At time: %f the Courant-Friedrich-Lewy "
                               "stability condition isn't respected",
                               t);
-                    /*G_message("EQ. MOTO DIR Y' --> row:%d, col:%d\n)",row,
+                    /*G_message("EQ. MOTION DIR Y' --> row:%d, col:%d\n)",row,
                     col);
                     G_message("m_h1[row][col]:%f,m_u1[row][col]:%f,m_v1[row][col]:%f",m_h1[row][col],m_u1[row][col],m_v1[row][col]);
                     G_message("m_h1[row][col+1]:%f,m_h1[row][col-1]:%f,m_h1[row+1][col]:%f,
@@ -1047,725 +1039,19 @@
                     G_warning("   ");*/
                 }
 
-                //************** stampa
-                //******************************************************** if
-                // ((t>6.8 && m_v2[row][col]!=m_v1[row][col]) && (row==87) &&
-                // (col == 193)) {
+                //************** Prints ********************************************************
+                //if ((t>6.8 && m_v2[row][col]!=m_v1[row][col]) && (row==87) && (col == 193)) {
                 /*if (fabs(m_v2[row][col])>=1000.0){
-                        G_warning("At the time %f v(%d,%d)=%f", t,
-                row,col,m_v2[row][col]);
+                    G_warning("At the time %f v(%d,%d)=%f", t,
+                    row,col,m_v2[row][col]);
                 }*/
             }
             else {
-                // tolgo h<hmin quando si svuota
+                // Remove h<hmin when empty
                 m_u2[row][col] = 0.0;
                 m_v2[row][col] = 0.0;
-            } // ciclo if (h>hmin)
+            } // Loop if h>hmin
         }
     }
 
-<<<<<<< HEAD
-void shallow_water(double **m_h1,double **m_u1, double **m_v1, float **m_z,float **m_DAMBREAK,float **m_m, int **m_lake, double **m_h2, double **m_u2, double **m_v2, int row, int col, int nrows, int ncols,float timestep, float res_ew, float res_ns, int method, int num_cell, int num_break, double t){
-
-	/*FUNCTION VARIABLES*/
-	double h_dx, h_sx, h_up, h_dw, Fup, Fdw, Fdx, Fsx, Gup, Gdw, Gdx, Gsx;
-	double u_sx, u_dx, v_dx, v_sx, v_up, v_dw, u_up, u_dw;
-
-	/***************************************************/
-	/* TO BE PLACED IN ADDITIONAL FUNCTION IN fall.c   */
-	/* called both here and in main                    */
-	/* Check (for) Q=0.0 & volume=0.0                  */
-	float Q, vol_res,fall, volume; 
-	/***************************************************/
-	int test;
-	double F, G, S;
-	double dZ_dx_down, dZ_dx_up, dZ_dx, dZ_dy_down, dZ_dy_up, dZ_dy;
-  	double cr_down, cr_up, Z_piu, Z_meno;
-	double u, v, V;
-	double hmin=0.1;
-	float R_i;
-	
-
-
-
-    // DESCRIPTION OF METHOD
-    // First cycle: Calculation of new water heights at time t + 1:
-    //      - Downstream of the dam: Apply continuity equation to shallow water
-    //        In practice, the new height is evaluated through a balance 
-    //        of the incoming and outgoing flows in the two main directions
-    //      - Upstream of the dam:
-    //          - In methods 1 and 2:
-    //              - The continuity equation is applied to the volume of the lake
-    //                Physically this leads to a less realistic but avoids 
-    //                the oscillations that causes numerical instability.
-    //          - In the more general case the equations are applied to the whole lake
-
-	for (row = 1; row < nrows-1; row++) {
-		for (col = 1; col < ncols-1; col++) {
-			if (m_lake[row][col]==0 && m_DAMBREAK[row][col]<=0) {
-				      
-				//*******************************************/
-				/* CONTINUITY EQUATION --> h(t+1)           */
-				//*******************************************/
-				// x direction
-				// right intercell
-				if (m_u1[row][col]>0 && m_u1[row][col+1]>0) {
-					Fdx = m_u1[row][col]*m_h1[row][col];
-				} else if (m_u1[row][col]<0 && m_u1[row][col+1]<0) {
-					Fdx = m_u1[row][col+1]*m_h1[row][col+1] ;
-				} else {
-					u_dx = (m_u1[row][col]+m_u1[row][col+1])/2.0;
-					if ( (u_dx < 0 && m_u1[row][col+1]==0) || (u_dx > 0 && m_u1[row][col]==0))
-						u_dx=0;
-					if (u_dx>=0) {
-						h_dx = max(m_h1[row][col]+m_z[row][col]-m_z[row][col+1],0);
-					} else {
-						h_dx = max(m_h1[row][col+1]+m_z[row][col+1]-m_z[row][col],0);
-					}
-					Fdx = h_dx * u_dx;
-				}
-
-				// left intercell
-				if (m_u1[row][col-1]>0 && m_u1[row][col]>0) {
-					Fsx = m_u1[row][col-1] * m_h1[row][col-1];
-				} else if (m_u1[row][col-1]<0 && m_u1[row][col]<0) {
-					Fsx = m_u1[row][col] * m_h1[row][col];
-				} else {
-					u_sx = (m_u1[row][col-1]+m_u1[row][col])/2.0;
-					if ( (u_sx < 0 && m_u1[row][col]==0) || (u_sx > 0 && m_u1[row][col-1]==0))
-						u_sx = 0;
-					if (u_sx>=0) {
-						h_sx = max(m_h1[row][col-1]+m_z[row][col-1]-m_z[row][col],0);
-					} else {
-						h_sx = max(m_h1[row][col]+m_z[row][col]-m_z[row][col-1],0);
-					}
-					Fsx = h_sx * u_sx;
-				}
-
-
-
-				if(m_DAMBREAK[row][col+1]>0 && ((m_h1[row][col]+m_z[row][col]) < (m_h1[row][col+1]+m_z[row][col+1]))){
-					Fdx = -m_h1[row][col+1]*velocita_breccia(method,m_h2[row][col+1]);
-					if (m_h1[row][col+1]==0)
-						Fdx=0.0;
-				}
-				if (m_DAMBREAK[row][col-1]>0 && ((m_h1[row][col]+m_z[row][col]) < (m_h1[row][col-1]+m_z[row][col-1]))){
-					Fsx = m_h1[row][col-1]*velocita_breccia(method,m_h2[row][col-1]);
-					if (m_h1[row][col-1]==0)
-						Fsx=0.0;
-				}
-				F = Fdx - Fsx;
-
-				// dGup =m_v1[row][col] * m_h1[row][col] ; y direction
-				// intercell up
-				if (m_v1[row][col]>0 && m_v1[row-1][col]>0) {
-					Gup = m_v1[row][col] * m_h1[row][col];
-				} else if (m_v1[row][col]<0 && m_v1[row-1][col]<0) {
-					Gup = m_v1[row-1][col] * m_h1[row-1][col];
-				} else {
-					v_up = (m_v1[row][col]+m_v1[row-1][col])/2.0;
-				   if ( (v_up<0 && m_v1[row-1][col]==0) || (v_up>0 && m_v1[row][col]==0))
-				   	v_up=0;
-				   if (v_up>=0){
-				   	h_up = max(m_h1[row][col]+m_z[row][col]-m_z[row-1][col],0);
-				  	} else {
-				  		h_up = max(m_h1[row-1][col]+m_z[row-1][col]-m_z[row][col],0);
-				  	}
-					Gup = h_up * v_up;
-				}
-
-				// intercell down
-				if (m_v1[row+1][col]>0 && m_v1[row][col]>0) {
-					Gdw = m_v1[row+1][col] * m_h1[row+1][col];
-				} else if (m_v1[row+1][col]<0 && m_v1[row][col]<0) {
-					Gdw = m_v1[row][col] * m_h1[row][col];
-				} else {
-					v_dw = (m_v1[row][col]+m_v1[row+1][col])/2.0;
-				   if ((v_dw<0 && m_v1[row][col]==0) || (v_dw>0 && m_v1[row+1][col]==0))
-				   	v_dw = 0;
-				   if (v_dw>=0) {
-				   	h_dw = max(m_h1[row+1][col]+m_z[row+1][col]-m_z[row][col],0);
-				   } else {
-				   	h_dw = max(m_h1[row][col]+m_z[row][col]-m_z[row+1][col],0);
-				   }
-
-				   Gdw = h_dw * v_dw;
-				}
-
-				if (m_DAMBREAK[row-1][col]>0 && ((m_h1[row][col]+m_z[row][col]) < (m_h1[row-1][col]+m_z[row-1][col]))){
-					Gup = -m_h1[row-1][col]*velocita_breccia(method,m_h1[row-1][col]);
-					if (m_h1[row-1][col]==0)
-						Gup=0.0;
-				}
-				if (m_DAMBREAK[row+1][col]>0 && ((m_h1[row][col]+m_z[row][col]) < (m_h1[row+1][col]+m_z[row+1][col]))){
-					Gup = m_h1[row-1][col]*velocita_breccia(method,m_h1[row+1][col]);
-					if (m_h1[row+1][col]==0)
-						Gdw=0.0;
-				}
-				G = Gup - Gdw;
-
-				//Equation
-				m_h2[row][col] = m_h1[row][col] - timestep / res_ew * F - timestep / res_ns * G;
-
-				/*if ((row==20||row==21||row==22||row==23)&&(col==18||col==19)){
-					printf("EQ. CONTINUITY --> row:%d, col:%d\n)",row, col);
-					printf("m_h1[row][col]:%f,m_u1[row][col]:%f,m_v1[row][col]:%f",m_h1[row][col],m_u1[row][col],m_v1[row][col]);
-					printf("m_h1[row][col+1]:%f,m_h1[row][col-1]:%f,m_h1[row+1][col]:%f, m_h1[row-1][col]:%f\n",m_h1[row][col+1],m_h1[row][col-1],m_h1[row+1][col], m_h1[row-1][col]);
-					printf("h_dx:%f, h_sx:%f, h_up%f, h_dw:%f\n",h_dx, h_sx, h_up, h_dw);
-					printf("m_u1[row][col+1]:%f,m_u1[row][col-1]:%f,m_v1[row+1][col]:%f, m_v1[row-1][col]:%f\n",m_u1[row][col+1],m_u1[row][col-1],m_v1[row+1][col], m_v1[row-1][col]);
-					printf("v_up: %f,v_dw:%f,u_dx:%f,u_sx:%f \n",v_up, v_dw, u_dx, u_sx);
-					printf("Fdx: %f,Fsx: %f, F: %f, Gup:%f, Gdw:%f, G: %f\n",Fdx, Fsx, F,Gup, Gdw, G);
-					printf("m_h2(row,col): %f\n \n", m_h2[row][col]);
-				}*/
-
-
-				/*if( (row==1 || row==(nrows-2) || col==1 || col==(ncols-2)) && (m_v2[1][col]>0 || m_v2[nrows-2][col]<0 || m_u1[row][1]<0 || m_u1[row][ncols-2]>0 )){
-			if (warn==0){
-				G_warning("At the time %.3f the computational region is smaller than inundation",t);
-				warn=1;
-				G_message("warn=%d",warn);
-			}
-		  }*/
-
-				
-				if (m_h2[row][col]<0){
-					/*G_warning("At the time %f h is lesser than 0 h(%d,%d)=%f",t, row,col,m_h2[row][col]);
-				   printf("row:%d, col:%d, H less than zero: %.30lf)",row, col, m_h2[row][col]);
-				   printf("DATA:\n");
-					printf("row:%d,col%d,hmin:%g,h2:%.30lf \n ",row,col,hmin,m_h2[row][col]);
-					printf("m_z[row][col]:%f\n", m_z[row][col]);
-					printf("m_h1[row][col]:%.30lf\n",m_h1[row][col]);
-					printf("m_u1[row][col]:%.30lf,m_v1[row][col]:%.30lf\n",m_u1[row][col], m_v1[row][col]);
-					printf("m_z[row][col+1]:%f,m_z[row][col-1]:%f,m_z[row+1][col]:%f, m_z[row-1][col]:%f\n",m_z[row][col+1],m_z[row][col-1],m_z[row+1][col], m_z[row-1][col]);
-					printf("m_h1[row][col+1]:%.30lf,m_h1[row][col-1]:%.30lf,m_h1[row+1][col]:%.30lf, m_h1[row-1][col]:%.30lf\n",m_h1[row][col+1],m_h1[row][col-1],m_h1[row+1][col], m_h1[row-1][col]);
-					printf("h_dx:%f, h_sx:%f, h_up%f, h_dw:%f\n",h_dx, h_sx, h_up, h_dw);
-					printf("m_u1[row][col+1]:%.30lf,m_u1[row][col-1]:%.30lf,m_v1[row+1][col]:%.30lf, m_v1[row-1][col]:%.30lf\n",m_u1[row][col+1],m_u1[row][col-1],m_v1[row+1][col], m_v1[row-1][col]);
-					printf("timestep: %.30lf, res_ew: %.30lf, res_ns:%.30lf\n",timestep, res_ew, res_ns);
-					printf("v_up: %f,v_dw:%f,u_dx:%f,u_sx:%f \n",v_up, v_dw, u_dx, u_sx);
-					printf("Fdx: %.30lf,Fsx: %.30lf, F: %.30lf, Gup:%.30lf, Gdw:%.30lf, G: %.30lf\n",Fdx, Fsx, F,Gup, Gdw, G);
-					printf("row: %d, col %d, m_h1(row,col): %.30lf, m_h2(row,col): %.30lf \n",row, col,m_h1[row][col], m_h2[row][col]);
-					printf("m_DAMBREAk(ROW,COL):%f \n",m_DAMBREAK[row][col]);
-					while(!getchar()){ }*/
-					m_h2[row][col]=0;
-				}
-
-			} // end continuity downstream (IF check)
-
-
-			if (method==1 || method==2){
-				//*******************************************************************
-                // Calculation of flow rate Q coming out of the lake only in the case of spillway Hp (hypothesis)
-				/* Hypothesis: method 1 or 2   */
-				if (m_DAMBREAK[row][col]>0 ){
-					if ((m_z[row][col]+m_h1[row][col])>(m_z[row][col+1]+m_h1[row][col+1])){
-						if (t==timestep)
-						Q = Q + m_h1[row][col]* velocita_breccia(method,m_h1[row][col]) * res_ns;
-						m_u1[row][col]= velocita_breccia(method,m_h1[row][col]);
-					} else if ((m_z[row][col]+m_h1[row][col])>(m_z[row][col-1]+m_h1[row][col-1])){
-						Q = Q + m_h1[row][col]* velocita_breccia(method,m_h1[row][col]) * res_ns;
-						m_u1[row][col]= -velocita_breccia(method,m_h1[row][col]);
-					}
-					if ((m_z[row][col]+m_h1[row][col])>(m_z[row+1][col]+m_h1[row+1][col])){
-						Q = Q + m_h1[row][col]* velocita_breccia(method,m_h1[row][col]) * res_ew;
-						m_v1[row][col]=velocita_breccia(method,m_h1[row][col]);
-					} else if ((m_z[row][col]+m_h1[row][col])>(m_z[row-1][col]+m_h1[row-1][col])){
-						Q = Q + m_h1[row][col]* velocita_breccia(method,m_h1[row][col]) * res_ew;
-						m_v1[row][col]=-velocita_breccia(method,m_h1[row][col]);
-					}
-				}
-			}
-
-	}} //end two for cycles (continuity equation)
-
-
-	//*****************************************************************************
-	// Lake depth reduction (as there is twice do then a function)
-	//*****************************************************************************
-	if (method==1 || method==2){
-
-		/* Lake depth reduction calculation*/
-		if (num_cell!=0) {
-			fall = (Q * timestep-vol_res) / (num_cell * res_ew * res_ns);
-		} else {
-			//if (warn1==0){
-				G_warning("At the time %.0fs no water go out from lake",t);
-			//	warn1=1;
-			//}
-		}
-		vol_res=0.0;
-		Q=0.0;
-
-		for (row = 1; row < nrows-1; row++) {
-			for (col = 1; col < ncols-1; col++) {
-				if (m_DAMBREAK[row][col]>0){
-					m_h2[row][col]=m_h1[row][col]-fall;
-					if (m_h2[row][col]<=0) {
-						m_h2[row][col]=0.0;
-						if (m_h1[row][col]>0) {
-							num_break--;
-							/*if (num_break==0){
-								G_warning("At the time %.0fs no water go out from lake",t);
-							}*/
-						}
-					}
-				}
-				if (m_lake[row][col]==1){
-					m_h2[row][col]=m_h1[row][col]-fall;
-					if (m_h2[row][col]<=0) {
-						vol_res = vol_res-m_h2[row][col]*res_ew * res_ns;
-						m_lake[row][col]=-1;
-						m_h2[row][col]=0.0;
-						num_cell--;
-					}
-				}
-		
-			} //end for col
-		} // end for row
-	}//end if method 
-                
-
-	
-
-
-	// DESCRIPTION OF METHOD
-	//******************************************************************/
-	// Third complete cycle over the matrix: Apply  -->
-	// EQUATIONS OF MOTION IN DIRECTIONS X and Y 
-	// and then compute u(t+1) and v(t+1)
-	//
-	// NOTE:
-	// u(i,j) and v(i,j) are the average velocities of cells i,j
-	/*******************************************************************/
-	for (row = 1; row < nrows-1; row++)
-	{
-		for (col = 1; col < ncols-1; col++)
-		{
-			if (m_lake[row][col]==0 && m_h2[row][col]>=hmin){
-
-				/**********************************************************************************************************************/
-				/* EQUATIONS OF MOTION IN DIRECTION X */
-				// right intercell
-				if (m_u1[row][col]>0 && m_u1[row][col+1]>0) {
-					Fdx = m_u1[row][col] * m_u1[row][col] * m_h1[row][col];
-				} else if (m_u1[row][col]<0 && m_u1[row][col+1]<0) {
-					Fdx = m_u1[row][col+1] * m_u1[row][col+1] * m_h1[row][col+1] ;
-				} else {
-					u_dx = (m_u1[row][col]+m_u1[row][col+1])/2.0;
-					if ( (u_dx < 0 && m_u1[row][col+1]==0) || (u_dx > 0 && m_u1[row][col]==0))
-						u_dx=0;
-					if (u_dx>=0) {
-						h_dx = max(m_h1[row][col]+m_z[row][col]-m_z[row][col+1],0);
-					} else {
-						h_dx = max(m_h1[row][col+1]+m_z[row][col+1]-m_z[row][col],0);
-					}
-					Fdx = h_dx * u_dx * u_dx;
-				}
-
-				// left intercell
-				if (m_u1[row][col-1]>0 && m_u1[row][col]>0) {
-					Fsx = m_u1[row][col-1] * m_u1[row][col-1] * m_h1[row][col-1];
-				} else if (m_u1[row][col-1]<0 && m_u1[row][col]<0) {
-					Fsx = m_u1[row][col] * m_u1[row][col] * m_h1[row][col];
-				} else {
-					u_sx = (m_u1[row][col-1]+m_u1[row][col])/2.0;
-					if ( (u_sx < 0 && m_u1[row][col]==0) || (u_sx > 0 && m_u1[row][col-1]==0))
-						u_sx = 0;
-					if (u_sx>=0) {
-						h_sx = max(m_h1[row][col-1]+m_z[row][col-1]-m_z[row][col],0);
-					} else {
-						h_sx = max(m_h1[row][col]+m_z[row][col]-m_z[row][col-1],0);
-					}
-					Fsx = h_sx * u_sx * u_sx;
-				}
-
-				if(m_DAMBREAK[row][col+1]>0 && ((m_h2[row][col]+m_z[row][col]) < (m_h2[row][col+1]+m_z[row][col+1]))){
-					Fdx = m_h1[row][col+1]* pow(-velocita_breccia(method,m_h1[row][col+1]),2.0);  // -vel squared looses the negative sign
-					if (m_h2[row][col+1]==0)
-						Fdx=0.0;
-				}
-				if (m_DAMBREAK[row][col-1]>0 && ((m_h2[row][col]+m_z[row][col]) < (m_h2[row][col-1]+m_z[row][col-1]))){
-					Fsx = m_h1[row][col-1]*pow(velocita_breccia(method,m_h1[row][col-1]),2.0);
-					if (m_h2[row][col-1]==0)
-						Fsx=0.0;
-				}
-				F = Fdx - Fsx;
-
-				//y
-				// intercell up
-				if (m_v1[row][col]>0 && m_v1[row-1][col]>0) {
-					Gup = m_v1[row][col] * m_u1[row][col] * m_h1[row][col];
-				} else if (m_v1[row][col]<0 && m_v1[row-1][col]<0) {
-					Gup = m_v1[row-1][col] * m_u1[row-1][col] * m_h1[row-1][col];
-				} else {
-					v_up = (m_v1[row][col]+m_v1[row-1][col])/2.0;
-				   if ( (v_up<0 && m_v1[row-1][col]==0) || (v_up>0 && m_v1[row][col]==0))
-				   	v_up=0;
-				   u_up = (m_u1[row][col]+m_u1[row-1][col])/2.0;
-				   if (v_up>=0){
-				   	h_up = max(m_h1[row][col]+m_z[row][col]-m_z[row-1][col],0);
-				  	} else {
-				  		h_up = max(m_h1[row-1][col]+m_z[row-1][col]-m_z[row][col],0);
-				  	}
-					Gup = h_up * v_up * u_up;
-				}
-
-				// intercell down
-				if (m_v1[row+1][col]>0 && m_v1[row][col]>0) {
-					Gdw = m_v1[row+1][col] * m_u1[row+1][col] * m_h1[row+1][col];
-				} else if (m_v1[row+1][col]<0 && m_v1[row][col]<0) {
-					Gdw = m_v1[row][col] * m_u1[row][col] * m_h1[row][col];
-				} else {
-					v_dw = (m_v1[row][col]+m_v1[row+1][col])/2.0;
-				   if ((v_dw<0 && m_v1[row][col]==0) || (v_dw>0 && m_v1[row+1][col]==0))
-				   	v_dw = 0;
-				   u_dw = (m_u1[row][col]+m_u1[row+1][col])/2.0;
-				   if (v_dw>=0) {
-				   	h_dw = max(m_h1[row+1][col]+m_z[row+1][col]-m_z[row][col],0);
-				   } else {
-				   	h_dw = max(m_h1[row][col]+m_z[row][col]-m_z[row+1][col],0);
-				   }
-				   Gdw = h_dw * u_dw * v_dw;
-				}
-
-
-				if(m_DAMBREAK[row-1][col]>0 && ((m_h2[row][col]+m_z[row][col]) < (m_h2[row-1][col]+m_z[row-1][col]))){
-					Gup = m_h1[row-1][col] * (-velocita_breccia(method,m_h1[row-1][col]) * m_u1[row-1][col]);
-					if (m_h2[row-1][col]==0)
-						Gup=0.0;
-				}
-				if (m_DAMBREAK[row+1][col]>0 && ((m_h2[row][col]+m_z[row][col]) < (m_h2[row+1][col]+m_z[row+1][col]))){
-					Gdw = m_h1[row+1][col] *(velocita_breccia(method,m_h1[row+1][col]) * m_u1[row+1][col]);
-					if (m_h2[row+1][col]==0)
-						Gdw=0.0;
-				}
-				G = Gup - Gdw;
-
-
-				//Courant number  --> UPWIND METHOD
-				if(m_u1[row][col]>0 && m_u1[row][col+1]>0 && m_u1[row][col-1]>0){
-					test=1;
-					dZ_dx_down = ( (m_h2[row][col+1] + m_z[row][col+1]) - (m_h2[row][col] + m_z[row][col] )) / res_ew;
-					if (m_h2[row][col-1]==0 && m_z[row][col-1]>(m_h2[row][col] + m_z[row][col])){
-						dZ_dx_up = 0;
-					} else {
-						dZ_dx_up = ( (m_h2[row][col] + m_z[row][col]) - (m_h2[row][col-1] + m_z[row][col-1]) ) / res_ew;
-					}
-					cr_down = (timestep / res_ew)* (fabs(m_u1[row][col+1]) + fabs(m_u1[row][col]))/2.0;
-					cr_up = (timestep / res_ew)* (fabs(m_u1[row][col]) + fabs(m_u1[row][col-1]))/2.0;
-					Z_piu = 0.0;
-					Z_meno = 0.0;
-				} else if (m_u1[row][col]<0 && m_u1[row][col-1]<0 && m_u1[row][col+1]<0){
-					test=2;
-					dZ_dx_down = ( (m_h2[row][col] + m_z[row][col]) - (m_h2[row][col-1] + m_z[row][col-1]) ) / res_ew;
-					if (m_h2[row][col+1]==0 && m_z[row][col+1]> (m_h2[row][col] + m_z[row][col])){
-						dZ_dx_up = 0;
-					} else {
-						dZ_dx_up = ( (m_h2[row][col+1] + m_z[row][col+1]) - (m_h2[row][col] + m_z[row][col]) ) / res_ew;
-					}
-					cr_down = (timestep / res_ew)* (fabs(m_u1[row][col]) + fabs(m_u1[row][col-1]))/2.0;
-					cr_up = (timestep / res_ew)* (fabs(m_u1[row][col+1]) + fabs(m_u1[row][col]))/2.0;
-					Z_piu = 0.0;
-					Z_meno = 0.0;
-				} else {
-					test=3;
-					if (m_h2[row][col+1]==0 && m_z[row][col+1]> (m_h2[row][col] + m_z[row][col])){
-						Z_piu=(m_h2[row][col] + m_z[row][col]);
-					}else{
-						Z_piu = ((m_h2[row][col+1] + m_z[row][col+1])+(m_h2[row][col] + m_z[row][col]) ) / 2;
-					}
-					if (m_h2[row][col-1]==0 && m_z[row][col-1]>(m_h2[row][col] + m_z[row][col])){
-						Z_meno = (m_h2[row][col] + m_z[row][col]);
-					}else{
-						Z_meno = ((m_h2[row][col-1] + m_z[row][col-1])+(m_h2[row][col] + m_z[row][col]) ) / 2;
-					}
-					dZ_dx_down = (Z_piu - Z_meno)/res_ew;
-					dZ_dx_up = (Z_piu - Z_meno)/res_ew;
-					cr_down = (timestep / res_ew)* (fabs(m_u1[row][col+1]) + 2*fabs(m_u1[row][col]) + fabs(m_u1[row][col-1]) )/4.0;
-					cr_up = (timestep / res_ew)* (fabs(m_u1[row][col+1]) + 2*fabs(m_u1[row][col]) + fabs(m_u1[row][col-1]) )/4.0;
-				}
-
-					if (m_DAMBREAK[row][col+1] > 0 && m_h2[row][col+1] == 0){
-						test=4;
-						dZ_dx_up = 0.0;
-						dZ_dx_down=( (m_h2[row][col] + m_z[row][col]) - (m_h2[row][col-1] + m_z[row][col-1]) ) / res_ew;
-					}
-					if (m_DAMBREAK[row][col-1] > 0 && m_h2[row][col-1] == 0){
-						test=5;
-						dZ_dx_up = 0.0;
-						dZ_dx_down = ( (m_h2[row][col+1] + m_z[row][col+1]) - (m_h2[row][col] + m_z[row][col] )) / res_ew;
-					}
-					dZ_dx = (1-sqrt(cr_down)) * dZ_dx_down + sqrt(cr_up) * dZ_dx_up;
-					//dZ_dx = 0.5 * dZ_dx_down + 0.5 * dZ_dx_up;
-
-				if (m_h1[row][col]<hmin)
-					R_i=hmin;
-				else
-					R_i=m_h1[row][col];
-
-				u = m_u1[row][col];
-				v = m_v1[row][col];
-				V = sqrt(pow(u,2.0) + pow(v,2.0));
-				S = (- g * m_h2[row][col] * dZ_dx) -g*(pow(m_m[row][col],2.0) * u * V / pow(R_i,(1.0/3.0)));
-
-			   	if (m_DAMBREAK[row][col] > 0){
-			   		if ((m_z[row][col]+m_h2[row][col]) > (m_z[row][col+1]+m_h2[row][col+1]))
-			   			m_u2[row][col] = velocita_breccia(method,m_h2[row][col]);  //velocity on the spillway
-			   		else if ((m_z[row][col] + m_h2[row][col]) > (m_z[row][col-1] + m_h2[row][col-1]))
-			   			m_u2[row][col] = - velocita_breccia(method,m_h2[row][col]);  //velocity on the spillway
-			   		else
-			   			m_u2[row][col] = 0.0;
-			   	}else {
-						m_u2[row][col] = 1.0 / m_h2[row][col] * (m_h1[row][col] * m_u1[row][col] - timestep / res_ew * F - timestep / res_ns * G + timestep * S );
-				}
-				// No velocity against the dam
-				/*if (m_z[row][col+1]> water_elevation && m_u2[row][col]>0)
-	     			m_u2[row][col]=0.0;
-				if (m_z[row][col-1] > water_elevation && m_u2[row][col]<0)
-				m_u2[row][col]=0.0;*/
-
-
-				if ((timestep/res_ew*(fabs(m_u2[row][col])+sqrt(g*m_h2[row][col])))>1.0){
-					G_warning("At time %f the Courant-Friedrich-Lewy stability condition isn't respected",t);
-					/*G_message("X component of velocity \n");
-					G_message("row:%d, col%d \n",row,col);
-					G_message("dZ_dx_down:%f, dZ_dx_up:%f,cr_up:%f, cr_down:%f\n" , dZ_dx_down,dZ_dx_up, cr_up, cr_down);
-					G_message("Z_piu:%f,Z_meno:%f\n", Z_piu, Z_meno);
-					G_message("dZ_dx:%f\n",dZ_dx);
-					G_message("m_h1[row][col]:%f, m_h2[row][col]:%f, m_z[row][col]:%f\n",m_h1[row][col], m_h2[row][col], m_z[row][col]);
-					G_message("m_h2[row][col+1]:%f, m_z[row][col+1]:%f,m_h2[row][col-1]:%f, m_z[row][col-1]:%f \n",m_h2[row][col+1], m_z[row][col+1],m_h2[row][col-1],m_z[row][col-1]);
-					G_message("m_h2[row][col+1]:%f,m_h2[row][col-1]:%f,\n",m_h2[row][col+1],m_h2[row][col-1]);
-					G_message("h_up: %f,h_dw:%f,h_dx:%f,h_sx:%f \n",h_up, h_dw, h_dx, h_sx);
-					G_message("Fdx: %f,Fsx: %f, F: %f, Gup:%f, Gdw:%f, G: %.60lf,  S: %.60lf \n",Fdx, Fsx, F,Gup, Gdw, G, S);
-					G_message("m_u1[row][col-1]:%f, m_h1[row][col-1]:%f, m_u1[row][col+1]:%f, m_h1[row][col+1]:%f\n",m_u1[row][col-1], m_h1[row][col-1], m_u1[row][col+1], m_h1[row][col+1]);
-					G_message("timestep:%f, res_ew:%f\n",timestep,res_ew);
-			 		G_message("m_u2[row][col]:%f,m_u1[row][col]:%f\n\n", m_u2[row][col],m_u1[row][col]);
-					G_warning("   ");*/
-				}
-
-				if (fabs(m_u2[row][col]>=1000 )){
-					G_warning("At the time %f u(%d,%d)=%f", t, row,col,m_u2[row][col]);
-				}
-				/******************************************************************************************************************************/
-
-
-				/******************************************************************************************************************************/
-				/* EQUATIONS OF MOTION IN DIRECTION Y */
-				// right intercell
-				if (m_u1[row][col]>0 && m_u1[row][col+1]>0) {
-					Fdx = m_u1[row][col] * m_v1[row][col] * m_h1[row][col];
-				} else if (m_u1[row][col]<0 && m_u1[row][col+1]<0) {
-					Fdx = m_u1[row][col+1] * m_v1[row][col+1] * m_h1[row][col+1] ;
-				} else {
-					u_dx = (m_u1[row][col]+m_u1[row][col+1])/2.0;
-					if ( (u_dx < 0 && m_u1[row][col+1]==0) || (u_dx > 0 && m_u1[row][col]==0))
-						u_dx=0;
-					v_dx = (m_v1[row][col]+m_v1[row][col+1])/2.0;
-					if (u_dx>=0) {
-						h_dx = max(m_h1[row][col]+m_z[row][col]-m_z[row][col+1],0);
-					} else {
-						h_dx = max(m_h1[row][col+1]+m_z[row][col+1]-m_z[row][col],0);
-					}
-					Fdx = h_dx * u_dx * v_dx;
-				 }
-
-				// left intercell
-				if (m_u1[row][col-1]>0 && m_u1[row][col]>0) {
-					Fsx = m_u1[row][col-1] * m_v1[row][col-1] * m_h1[row][col-1];
-				} else if (m_u1[row][col-1]<0 && m_u1[row][col]<0) {
-					Fsx = m_u1[row][col] * m_v1[row][col] * m_h1[row][col];
-				} else {
-					u_sx = (m_u1[row][col-1]+m_u1[row][col])/2.0;
-					if ( (u_sx < 0 && m_u1[row][col]==0) || (u_sx > 0 && m_u1[row][col-1]==0))
-						u_sx = 0;
-					v_sx = (m_v1[row][col-1]+m_v1[row][col])/2.0;
-					if (u_sx>=0) {
-						h_sx = max(m_h1[row][col-1]+m_z[row][col-1]-m_z[row][col],0);
-					} else {
-						h_sx = max(m_h1[row][col]+m_z[row][col]-m_z[row][col-1],0);
-					}
-					Fsx = h_sx * u_sx * v_sx;
-				}
-
-				if(m_DAMBREAK[row][col+1]>0.0 && ((m_h2[row][col]+m_z[row][col]) < (m_h2[row][col+1]+m_z[row][col+1]))){
-					Fdx = m_h1[row][col+1]* (-velocita_breccia(method,m_h1[row][col+1])) * m_v1[row][col+1];
-					if (m_h2[row][col+1]==0)
-						Fdx=0.0;
-				}
-				if (m_DAMBREAK[row][col-1]>0.0 && ((m_h2[row][col]+m_z[row][col]) < (m_h2[row][col-1]+m_z[row][col-1]))){
-					Fsx = m_h1[row][col-1] * velocita_breccia(method,m_h1[row][col-1]) * m_v1[row][col-1];
-					if (m_h2[row][col-1]==0)
-						Fsx=0.0;
-				}
-				F = Fdx - Fsx;
-
-
-				//y
-				// intercell up
-				if (m_v1[row][col]>0 && m_v1[row-1][col]>0) {
-					Gup = m_v1[row][col] * m_v1[row][col] * m_h1[row][col];
-				} else if (m_v1[row][col]<0 && m_v1[row-1][col]<0) {
-					Gup = m_v1[row-1][col] * m_v1[row-1][col] * m_h1[row-1][col];
-				} else {
-					v_up = (m_v1[row][col]+m_v1[row-1][col])/2.0;
-				   if ( (v_up<0 && m_v1[row-1][col]==0) || (v_up>0 && m_v1[row][col]==0))
-				   	v_up=0;
-				  if (v_up>=0){
-				   	h_up = max(m_h1[row][col]+m_z[row][col]-m_z[row-1][col],0);
-				  	} else {
-				  		h_up = max(m_h1[row-1][col]+m_z[row-1][col]-m_z[row][col],0);
-				  	}
-				   Gup = h_up * v_up * v_up;
-				}
-
-				// intercell down
-				if (m_v1[row+1][col]>0 && m_v1[row][col]>0) {
-					Gdw = m_v1[row+1][col] * m_v1[row+1][col] * m_h1[row+1][col];
-				} else if (m_v1[row+1][col]<0 && m_v1[row][col]<0) {
-					Gdw = m_v1[row][col] * m_v1[row][col] * m_h1[row][col];
-				} else {
-					v_dw = (m_v1[row][col]+m_v1[row+1][col])/2.0;
-				   if ((v_dw<0 && m_v1[row][col]==0) || (v_dw>0 && m_v1[row+1][col]==0))
-				   	v_dw = 0;
-				   if (v_dw>=0) {
-				   	h_dw = max(m_h1[row+1][col]+m_z[row+1][col]-m_z[row][col],0);
-				   } else {
-				   	h_dw = max(m_h1[row][col]+m_z[row][col]-m_z[row+1][col],0);
-				   }
-					Gdw = h_dw * v_dw * v_dw;
-				}
-
-
-				if(m_DAMBREAK[row-1][col]>0.0 && ((m_h2[row][col]+m_z[row][col]) < (m_h2[row-1][col]+m_z[row-1][col]))){
-					Gup = m_h1[row-1][col]* pow((-velocita_breccia(method,m_h1[row-1][col])),2.0); // -0.4 squared loses the minus sign
-					if(m_h2[row-1][col]==0)
-						Gup=0.0;
-				}
-				if (m_DAMBREAK[row+1][col]>0.0 && ((m_h2[row][col]+m_z[row][col]) < (m_h2[row+1][col]+m_z[row+1][col]))){
-					Gdw = m_h1[row+1][col]* pow((velocita_breccia(method,m_h1[row+1][col])),2.0);
-					if(m_h2[row+1][col]==0)
-						Gdw=0.0;
-				}
-				G = Gup - Gdw;
-
-
-				//Courant number  --> UPWIND METHOD
-				if (m_v1[row][col]>0 && m_v1[row-1][col]>0 && m_v1[row+1][col]>0){
-					dZ_dy_down = ((m_h2[row-1][col] + m_z[row-1][col]) - (m_h2[row][col] + m_z[row][col]) ) / res_ns;
-					if (m_h2[row+1][col]==0 &&  m_z[row+1][col]>(m_h2[row][col] + m_z[row][col])) {
-						dZ_dy_up = 0;
-					} else {
-						dZ_dy_up = ((m_h2[row][col] + m_z[row][col]) - (m_h2[row+1][col] + m_z[row+1][col]) ) / res_ns;
-					}
-					cr_down = (timestep / res_ns) * fabs(m_v1[row-1][col] + m_v1[row][col])/2.0;
-					cr_up = (timestep / res_ns) * (fabs(m_v1[row][col]) + fabs(m_v1[row+1][col]))/2.0;
-					Z_piu= 0.0;
-					Z_meno=0.0;
-				} else if (m_v1[row][col]<0 && m_v1[row+1][col]<0 && m_v1[row-1][col]<0){
-					dZ_dy_down = ((m_h2[row][col] + m_z[row][col]) - (m_h2[row+1][col] + m_z[row+1][col]) ) / res_ns;
-					if (m_h2[row-1][col]==0 &&  m_z[row-1][col]>(m_h2[row][col] + m_z[row][col])) {
-						dZ_dy_up = 0;
-					} else {
-						dZ_dy_up = ((m_h2[row-1][col] + m_z[row-1][col]) - (m_h2[row][col] + m_z[row][col]) ) / res_ns;
-					}
-					cr_down = (timestep / res_ns) * fabs(m_v1[row][col] + m_v1[row+1][col])/2.0;
-					cr_up = (timestep / res_ns) * fabs(m_v1[row-1][col] + m_v1[row][col])/2.0;
-					Z_piu= 0.0;
-					Z_meno=0.0;
-				} else {
-					if (m_h2[row-1][col]==0 &&  m_z[row-1][col]>(m_h2[row][col] + m_z[row][col])) {
-						Z_piu = (m_h2[row][col] + m_z[row][col]);
-					} else {
-						Z_piu = ((m_h2[row-1][col] + m_z[row-1][col]) + (m_h2[row][col] + m_z[row][col]) )/2.0;
-				   	}
-				   if (m_h2[row+1][col]==0 &&  m_z[row+1][col]>(m_h2[row][col] + m_z[row][col])) {
-						Z_meno = (m_h2[row][col] + m_z[row][col]);
-					} else {
-						Z_meno = ((m_h2[row][col] + m_z[row][col]) + (m_h2[row+1][col] + m_z[row+1][col]) ) /2.0;
-					}
-					dZ_dy_down = (Z_piu - Z_meno)/res_ns;
-					dZ_dy_up = (Z_piu - Z_meno)/res_ns;
-					cr_down = (timestep / res_ns)* (fabs(m_u1[row+1][col]) + 2*fabs(m_u1[row][col]) + fabs(m_u1[row-1][col]) )/4;
-					cr_up = (timestep / res_ns)* (fabs(m_u1[row+1][col]) + 2*fabs(m_u1[row][col]) + fabs(m_u1[row-1][col]) )/4;
-				}
-				if (m_DAMBREAK[row-1][col]>0.0 && m_h2[row-1][col]==0.0){
-					dZ_dy_up=0.0;
-					dZ_dy_down = ((m_h2[row][col] + m_z[row][col]) - (m_h2[row+1][col] + m_z[row+1][col]) ) / res_ns;
-				}
-				if (m_DAMBREAK[row+1][col]>0.0 && m_h2[row+1][col]==0.0){
-					dZ_dy_up=0.0;
-					dZ_dy_down = ((m_h2[row-1][col] + m_z[row-1][col]) - (m_h2[row][col] + m_z[row][col]) ) / res_ns;
-				}
-					dZ_dy = (1-sqrt(cr_down)) * dZ_dy_down + sqrt(cr_up) * dZ_dy_up;
-					//dZ_dy = 0.5 * dZ_dy_down + 0.5 * dZ_dy_up;
-
-
-				if (m_h1[row][col]<hmin)
-					R_i=hmin;
-				else
-					R_i=m_h1[row][col];
-
-				u = m_u1[row][col];
-				v = m_v1[row][col];
-				V = sqrt(pow(u,2.0) + pow(v,2.0));
-				S = (- g * m_h2[row][col] * dZ_dy) - g*( pow(m_m[row][col],2.0) * v * V / pow(R_i,(1.0/3.0)) );
-
-
-
-				if (m_DAMBREAK[row][col] > 0.0 ){
-					if ((m_z[row][col]+m_h2[row][col]) >  (m_z[row-1][col] + m_h2[row-1][col]))
-					   m_v2[row][col] = velocita_breccia(method,m_h2[row][col]);  // velocity on the spillway
-					else if ((m_z[row][col]+m_h2[row][col]) >  (m_z[row+1][col] + m_h2[row+1][col]))
-						m_v2[row][col] = -velocita_breccia(method,m_h2[row][col]);  // velocity on the spillway
-					else
-						m_v2[row][col] = 0.0;
-				}else{
-					m_v2[row][col] = 1.0 / m_h2[row][col] * (m_h1[row][col] * m_v1[row][col] - timestep / res_ew * F  - timestep / res_ns * G + timestep * S);
-					}
-
-				// No velocity against the dam
-				/*if (m_z[row-1][col] > water_elevation && m_v2[row][col] >0)
-					m_v2[row][col]=0.0;
-		  		if (m_z[row+1][col] > water_elevation && m_v2[row][col] < 0 )
-					m_v2[row][col]=0.0;*/
-
-				if ((timestep/res_ns*(abs(abs(m_v2[row][col])+sqrt(g*m_h2[row][col]))))>1){
-					G_warning("At time: %f the Courant-Friedrich-Lewy stability condition isn't respected",t);
-					/*G_message("EQ. MOTION DIR Y' --> row:%d, col:%d\n)",row, col);
-					G_message("m_h1[row][col]:%f,m_u1[row][col]:%f,m_v1[row][col]:%f",m_h1[row][col],m_u1[row][col],m_v1[row][col]);
-					G_message("m_h1[row][col+1]:%f,m_h1[row][col-1]:%f,m_h1[row+1][col]:%f, m_h1[row-1][col]:%f\n",m_h1[row][col+1],m_h1[row][col-1],m_h1[row+1][col], m_h1[row-1][col]);
-					G_message("h_dx:%f, h_sx:%f, h_up%f, h_dw:%f\n",h_dx, h_sx, h_up, h_dw);
-					G_message("m_u1[row][col+1]:%f,m_u1[row][col-1]:%f,m_v1[row+1][col]:%f, m_v1[row-1][col]:%f\n",m_u1[row][col+1],m_u1[row][col-1],m_v1[row+1][col], m_v1[row-1][col]);
-					G_message("v_up: %f,v_dw:%f,u_dx:%f,u_sx:%f \n",v_up, v_dw, u_dx, u_sx);
-					G_message("Fdx: %f,Fsx: %f, F: %f, Gup:%f, Gdw:%f, G: %f\n",Fdx, Fsx, F,Gup, Gdw, G);
-					G_message("m_h2[row][col+1]:%f,m_h2[row][col-1]:%f,m_h2[row+1][col]:%f, m_h2[row-1][col]:%f\n",m_h1[row][col+1],m_h1[row][col-1],m_h1[row+1][col], m_h1[row-1][col]);
-					G_message("dZ_dy_down:%f, dZ_dy_up:%f,cr_up:%f, cr_down:%f\n" , dZ_dy_down,dZ_dy_up, cr_up, cr_down);
-					G_message("Z_piu:%f,Z_meno:%f\n", Z_piu, Z_meno);
-					G_message("dZ_dy:%f,\n",dZ_dy);
-					G_message("u:%f,v:%f,V:%f\n", u,v,V);
-					G_message("R_i:%f,manning[row][col]:%f\n", R_i, m_m[row][col]);
-					G_message("S=%f\n",S);
-					G_message("m_v2(row,col): %f\n \n", m_v2[row][col]);
-					G_warning("   ");*/
-				}
-
-
-
-				//************** Prints  ********************************************************
-				//if ((t>6.8 && m_v2[row][col]!=m_v1[row][col]) && (row==87) && (col == 193)) {
-				/*if (fabs(m_v2[row][col])>=1000.0){
-					G_warning("At the time %f v(%d,%d)=%f", t, row,col,m_v2[row][col]);
-				}*/
-
-
-
-			 } else {
-			   // Remove h<hmin when empty
-			   m_u2[row][col] = 0.0;
-			   m_v2[row][col] = 0.0;
-			 } // Loop if h>hmin
-		}
-	}
-          
-=======
->>>>>>> 5fb6b1a9
 } /* end function*/