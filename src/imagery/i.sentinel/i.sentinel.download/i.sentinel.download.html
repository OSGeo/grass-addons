<h2>DESCRIPTION</h2>

The <em>i.sentinel.download</em> addon allows downloading Sentinel satellite products
from the <a href="https://dataspace.copernicus.eu/">Copernicus Data Space Ecosystem</a>.

<h3>Copernicus Data Space Ecosystem</h3>
<p>
Using the Copernicus Data Space Ecosystem for searching and downloading Copernicus
Sentinel data is the default option.
The following product types (parameter <b>producttype</b>) are currently supported
for download from the <b>Copernicus Data Space Ecosystem</b>:
<ul>
  <li>Sentinel-1 (SAR; available from Oct 2014 to present day)
  (SAR) <a href="https://sentinel.esa.int/web/sentinel/missions/sentinel-1/data-products">products</a>:
    <ul>
      <li>SLC: Single Look Complex (Level-1)</li>
      <li>GRD: Ground Range Detected (Level-1)</li>
      <li>GRDCOG: COG format based Ground Range Detected (Level-1)</li> <!-- Is this a good description?-->
      <li>OCN: Ocean products for wind, wave and currents applications (Level-2)</li>
    </ul>
  </li>
  <li>Sentinel-2 (optical and infrared; available from July 2015 to present day)
  (optical) <a href="https://sentinel.esa.int/web/sentinel/missions/sentinel-2/data-products">products</a>:
  <ul>
    <li>S2MSI2A: operational Bottom-Of-Atmosphere reflectances in cartographic geometry Level-2A)</li>
    <li>S2MSI1C: Top-Of-Atmosphere reflectances in cartographic geometry (Level-1C)</li>
  </ul>
  </li>
  <li>Sentinel-3 (OLCI and SLSTR instrument data products at level 2, for OLCI sensor also Level 1;
  available from April 2018 to present day) (optical)
  <a href="https://sentinel.esa.int/web/sentinel/missions/sentinel-3/data-products">products</a>:
  <ul>
    <li>S3OL1EFR: Land colour and atmosphere TOA radiances at full resolution</li>
    <li>S3OL1ERR: Land colour and atmosphere TOA radiances at reduced resolution</li>
    <li>S3SL1RBT: Brightness temperatures and radiances</li>
    <li>S3OL2WFR: Ocean colour, water and atmosphere geophysical parameters</li>
    <li>S3OL2WRR: Ocean colour, water and atmosphere geophysical parameters at reduced resolution</li>
    <li>S3OL2LFR: Land colour and atmosphere geophysical parameters</li>
    <li>S3OL2LRR: Land colour and atmosphere geophysical parameters at reduced resolution</li>
    <li>S3SL2LST: Land Surface Temperature</li>
    <li>S3SL2FRP: Fire Radiative Power</li>
    <li>S3SR2LAN: Land Surface Height</li>
    <li>S3SY2SYN: Surface Reflectance and Aerosol parameters over Land</li>
    <li>S3SY2VGP: 1 km VEGETATION-Like product (~VGT-P) - TOA Reflectance</li>
    <li>S3SY2VG1: 1 km VEGETATION-Like product (~VGT-S1) 1 day synthesis surface reflectance and NDVI</li>
    <li>S3SY2V10: 1 km VEGETATION-Like product (~VGT-S10) 10 day synthesis surface reflectance and NDVI</li>
    <li>S3SY2AOD: Global Aerosol parameter over land and sea on super pixel resolution (4.5 km x 4.5 km)</li>
  </ul>
  </li>
</ul>

<p>
To connect to the Copernicus Data Space Ecosystem both a <em>user</em> name
and <em>password</em> are required;
see <a href="https://identity.dataspace.copernicus.eu/auth/realms/CDSE/protocol/openid-connect/auth?client_id=cdse-public&redirect_uri=https%3A%2F%2Fdataspace.copernicus.eu%2Fbrowser%2F&response_type=code&scope=openid">Register
new account</a> page for signing up.

<h3>Copernicus Open Access Hub (DEPRECTAED)</h3>
<a href="https://scihub.copernicus.eu/">Copernicus Open Access Hub</a> is now permanently closed.
To continue accessing Copernicus Sentinel data,
Copernicus Data Space Ecosystem is now the new successor.
<h3>USGS Earth Explorer (DEPRECATED)</h3>
<h3>Google Cloud Storage (DEPRECATED)</h3>


<h3>Credentials file</h3>
<p><em>i.sentinel.download</em> reads the user credentials
from the <b>settings</b> file. The file must contain at least two lines:

<div class="code"><pre>
myusername
mypassword
</pre></div>

<h2>NOTES</h2>

The data hub to download from can be indicated with the <b>datasource</b>
option. ESA's Copernicus Data Space Ecosystem is the default, and currently only, option.

<p>
User credentials can be also defined interactively
when <b>settings=-</b> is given. Note that interactive prompt does not
work in the graphical user interface.

<div class="code"><pre>
Insert username: myusername
Insert password:
</pre></div>

<p>
By default Sentinel products are sorted by <i>cloudcoverpercentage</i>
and <i>ingestiondate</i> (see <b>sort</b> option). By default,
only products which footprint intersects current computation region
extent (area of interest, AOI) are filtered. The AOI can be optionally
defined also by vector <b>map</b>. In addition the spatial relation
between AOI and the footprint (<b>area_relation</b>) can be set to
<ul>
<li><i>Contains</i>: to only return scenes where the AOI is contained
inside the footprint (Only supported by Copernicus Data Space Ecosystem)</li>
<li><i>IsWithin</i>: to only return scenes where the footprint is
contained inside the AOI (Only supported by Copernicus Data Space Ecosystem)</li>
<li><i>Intersects</i>: to return all scenes where the footprint
intersects the AOI (default)</li>
</ul>
Filtered products can be reduced by <b>limit</b> option.

<p>
<em>i.sentinel.download</em> limits the default search for products to the last 60 days;
an exact date range can be defined by <b>start</b> and <b>end</b> parameters to search
beyond that.

<p>
Sentinel products can be also filtered by <b>producttype</b> or, in case of
S2MSI1C, S2MSI2A, S3SY2SYN, S3SY2VGP, S3SY2VG1, S3SY2VG1 and S3SY2AOD, maximum <b>clouds</b> cover percentage.

<p>
Extra search keywords can be specified with <b>query</b>. Multiple keywords
can be listed separated with comma (e.g. 'polarizationChannels=VV&amp;VH,orbitdirection=ASCENDING').

<p>
<b>List of Some Queryables:</b>
<ul>
  <li>orbitNumber</li>
  <li>timeliness (e.g. NT, NRT-3h, etc...)</li>
  <li>processingBaseline</li>
  <li>polarizationChannels (e.g. VV&amp;VH)</li>
  <li>storageStatus</li>
</ul>
<!-- Will be abstracted into i.sentinel.download, when fixed in i.eodag -->
Note refer to i.eodag to get a list of all queryables.

Note that text based queryables have to be upper-case.
Scenes with unavailbe queryable information are filtered out
(e.g. if a product has the timeliness queryable set as <b>Null</b>,
then it will be filtered out if you use query="timeliness=NT").
If a scene doesn't have a queryable as part of its metadata,
the scene will be silently maintained without any warnings.


<p>
<em>i.sentinel.download</em> also allows downloading of Sentinel products
by specifying a (list of) ID, where ID refers to the scene name on
Copernicus Data Space Ecosystem. This operation is performed by the <b>id</b>
option. Note that this option is mutually exclusive with all other
filtering options. The <b>id</b> option also accepts text files with (list of)
ID, one ID per line.

<p>
In case a Sentinel data download was interrupted, <em>i.sentinel.download</em>
will restart the download for the paritally downloaded data, from scratch,
once the command is re-excuted.

<p>
The <b>output</b> directory is created if not yet available. Default is current working directory.

<h2>EXAMPLES</h2>

<h3>List filtered products</h3>

Find all atmospherically corrected Sentinel-2 L2A products (S2MSI2) in 2018 (area in Italy as an example):

<div class="code"><pre>
g.region n=42 w=12 s=41 e=13 res=0:01 -p

i.sentinel.download -l settings=credentials.txt producttype=S2MSI2A start=2018-01-01 end=2018-12-31

1062 Sentinel product(s) found.
S2B_MSIL2A_20180124T101309_N9999_R022_T32TQL_20230726T165433 2018-01-24T10:13:09   0% S2MSI2A 43.38 MB
S2B_MSIL2A_20180124T101309_N9999_R022_T33TTF_20230726T182752 2018-01-24T10:13:09   0% S2MSI2A 42.07 MB
S2A_MSIL2A_20180129T101251_N9999_R022_T32TQM_20221022T182543 2018-01-29T10:12:51   0% S2MSI2A 613.37 MB
S2A_MSIL2A_20180129T101251_N9999_R022_T33TTG_20221023T032353 2018-01-29T10:12:51   0% S2MSI2A 630.21 MB
S2B_MSIL2A_20180210T100139_N9999_R122_T32TQM_20221022T182154 2018-02-10T10:01:39   0% S2MSI2A 0.98 GB
S2B_MSIL2A_20180210T100139_N9999_R122_T33TTG_20221023T032353 2018-02-10T10:01:39   0% S2MSI2A 996.95 MB
[...]
</pre></div>

Sort products by <b>ingestiondate</b>, limit cloud coverage to 3% per scene:

<div class="code"><pre>
g.region n=42 w=12 s=41 e=13 res=0:01 -p
i.sentinel.download -l settings=credentials.txt producttype=S2MSI2A start=2018-01-01 end=2018-12-31 sort=ingestiondate order=desc clouds=3

197 Sentinel product(s) found.
S2B_MSIL2A_20180928T100019_N0208_R122_T32TQM_20180928T180353 2018-09-28T10:00:19   0% S2MSI2A 0.0 MB
S2B_MSIL2A_20180928T100019_N0208_R122_T33TUF_20180928T180353 2018-09-28T10:00:19   1% S2MSI2A 0.0 MB
S2B_MSIL2A_20180928T100019_N0208_R122_T33TUG_20180928T180353 2018-09-28T10:00:19   1% S2MSI2A 0.0 MB
S2B_MSIL2A_20180928T100019_N0208_R122_T32TQL_20180928T180353 2018-09-28T10:00:19   0% S2MSI2A 234.59 MB
S2B_MSIL2A_20180928T100019_N0208_R122_T33TTG_20180928T180353 2018-09-28T10:00:19   0% S2MSI2A 0.0 MB
[...]
</pre></div>

Create a vector map of <b>footprints</b> of S-2 scenes with <b>clouds</b>
limited to 3% per scene (note that topological errors will be shown since
some footprint overlap):

<div class="code"><pre>
g.region n=42 w=12 s=41 e=13 res=0:01 -p
i.sentinel.download -l settings=credentials.txt producttype=S2MSI2A start=2018-01-01 end=2018-12-31 clouds=1 footprints=s2_scenes_footprints

Writing footprints into <s2_scenes_footprints>...
197 scene(s) found.
[...]
S2B_MSIL2A_20180210T100139_N9999_R122_T32TQM_20221022T182154 2018-02-10T10:01:39   0% S2MSI2A 0.98 GB
S2B_MSIL2A_20180210T100139_N9999_R122_T33TTG_20221023T032353 2018-02-10T10:01:39   0% S2MSI2A 996.95 MB
S2A_MSIL2A_20180406T100031_N0206_R122_T33TUF_20180406T120928 2018-04-06T10:00:31   0% S2MSI2A 0.0 MB
S2A_MSIL2A_20181023T100051_N9999_R122_T32TQM_20221022T181952 2018-10-23T10:00:51   0% S2MSI2A 1.0 GB
S2A_MSIL2A_20181023T100051_N9999_R122_T33TTG_20221023T032324 2018-10-23T10:00:51   0% S2MSI2A 0.99 GB
S2A_MSIL2A_20181205T101401_N9999_R022_T32TQM_20221022T180259 2018-12-05T10:14:01   0% S2MSI2A 625.52 MB
[...]
<p>
Find Sentinel-2 L1C products (S2MSI1C) of <b>last 60 days</b> (default) covering current computation region extent:

<div class="code"><pre>
g.region n=42 w=12 s=41 e=13 res=0:01 -p
i.sentinel.download -l settings=credentials.txt producttype=S2MSI1C sort=ingestiondate

100 scene(s) found.
S2B_MSIL1C_20240611T100559_N0510_R022_T33TTF_20240611T120915 2024-06-11T10:05:59  40% S2MSI1C 327.18 MB
S2B_MSIL1C_20240611T100559_N0510_R022_T32TQL_20240611T120915 2024-06-11T10:05:59  40% S2MSI1C 359.88 MB
S2B_MSIL1C_20240611T100559_N0510_R022_T33TTG_20240611T120915 2024-06-11T10:05:59  49% S2MSI1C 522.2 MB
S2B_MSIL1C_20240611T100559_N0510_R022_T32TQM_20240611T120915 2024-06-11T10:05:59  48% S2MSI1C 503.76 MB
S2A_MSIL1C_20240613T100031_N0510_R122_T32TQM_20240613T134114 2024-06-13T10:00:31  33% S2MSI1C 759.46 MB
[...]
</pre></div>

<p>
Find Sentinel-1 products by one or several specified <b>ID</b>s:

<div class="code"><pre>
i.sentinel.download -l settings=credentials.txt id=S1A_IW_SLC__1SDV_20240609T052012_20240609T052039_054242_0698FA_72DA --quiet
S1A_IW_SLC__1SDV_20240609T052012_20240609T052039_054242_0698FA_72DA 2024-06-09T05:20:12   0% S2MSI2A 7.71 GB
</pre></div>

<p>
Find Sentinel-1 products with date range filter and <b>query</b> filter limit to
a specific polarisation mode (see
<a href="https://scihub.copernicus.eu/twiki/do/view/SciHubUserGuide/FullTextSearch">here</a> for query details):

<div class="code"><pre>
i.sentinel.download -l settings=credentials.txt producttype=SLC start=2018-01-01 end=2018-12-31 query='polarizationChannels=VV&amp;VH'
393 scene(s) found.
S1B_IW_SLC__1SDV_20180101T051051_20180101T051118_008973_010039_B427 2018-01-01T05:10:51 cloudcover_NA SLC 7.47 GB
S1B_IW_SLC__1SDV_20180101T051116_20180101T051143_008973_010039_CF15 2018-01-01T05:11:16 cloudcover_NA SLC 7.46 GB
S1A_IW_SLC__1SDV_20180101T170507_20180101T170535_019964_021FFD_BC68 2018-01-01T17:05:07 cloudcover_NA SLC 7.7 GB
S1A_IW_SLC__1SDV_20180101T170532_20180101T170559_019964_021FFD_E2C9 2018-01-01T17:05:32 cloudcover_NA SLC 7.41 GB
S1B_IW_SLC__1SDV_20180102T165631_20180102T165658_008995_0100F0_5814 2018-01-02T16:56:31 cloudcover_NA SLC 7.71 GB
S1B_IW_SLC__1SDV_20180106T051902_20180106T051929_009046_0102AB_009C 2018-01-06T05:19:02 cloudcover_NA SLC 7.47 GB
[...]
</pre></div>

<p>
Find Sentinel-2 L1C products (S2MSI1C) covering an exemplary region in Germany with
temporal and cloud filter.
<div class="code"><pre>
g.region n=51 w=6 s=50 e=7 res=0:01 -p

i.sentinel.download start=2017-09-01 end=2017-12-01 clouds=10 producttype=S2MSI1C settings=credentials.txt -l
40 scene(s) found.
S2B_MSIL1C_20171015T104009_N0205_R008_T32ULB_20171015T104525 2017-10-15T10:40:09   0% S2MSI1C 0.0 MB
S2B_MSIL1C_20171015T104009_N0500_R008_T31UGS_20231026T234139 2017-10-15T10:40:09   0% S2MSI1C 807.9 MB
S2B_MSIL1C_20171015T104009_N0500_R008_T32ULB_20231026T234139 2017-10-15T10:40:09   0% S2MSI1C 807.19 MB
S2A_MSIL1C_20171017T103021_N0205_R108_T31UGR_20171017T103024 2017-10-17T10:30:21   0% S2MSI1C 0.0 MB
S2A_MSIL1C_20171017T103021_N0500_R108_T31UGR_20231015T102148 2017-10-17T10:30:21   0% S2MSI1C 460.84 MB
[...]
</pre></div>

<h3>Download Sentinel products</h3>

Download first (<b>limit=1</b>) S2MSI2A product found into the <i>data</i> directory:

<div class="code"><pre>
g.region n=42 w=12 s=41 e=13 res=0:01 -p
i.sentinel.download settings=credentials.txt producttype=S2MSI2A start=2018-05-01 end=2018-05-31 limit=1 output=s2_L2A_may2018/
</pre></div>

The downloaded Sentinel data can subsequently be easily imported into GRASS GIS
using <em><a href="i.sentinel.import.html">i.sentinel.import</a></em>
module.

<h3>Download Sentinel products by ID</h3>

<<<<<<< HEAD
Example of downloading a single Sentinel product by ID:
=======
<div class="code"><pre>
i.sentinel.download settings=credentials.txt uuid=6a10da0f-7777-4818-bc2c-4680e82297ac output=s2_data/
</pre></div>
>>>>>>> f9d320e2

<div class="code"><pre>
<<<<<<< HEAD
i.sentinel.download settings=credentials.txt id=S2B_MSIL2A_20180210T100139_N9999_R122_T32TQM_20221022T182154
<pre></div>

=======
i.sentinel.download datasource=GCS settings=credentials.txt uuid=6a10da0f-7777-4818-bc2c-4680e82297ac output=s2_data/
</pre></div>

<p>
Example of downloading a single Sentinel product by UUID from the <b>USGS Earth Explorer</b>:

<div class="code"><pre>
i.sentinel.download datasource=USGS_EE settings=credentials.txt uuid=2177169 output=s2_data/
</pre></div>

<h3>Download Sentinel products by scene name</h3>

<em>i.sentinel.download</em> also allows downloading of Sentinel products
by specifying a (list of) scene names (name of the SAFE.zip file). This operation is
performed by the <b>query</b> option. Note that this option is mutually exclusive with
all other filtering options.

<p>
Example of downloading a single Sentinel product by scene names (name of the SAFE.zip file).
Importantly, the <b>producttype</b>, <b>start</b> and <b>end</b> date need to be specified to
override the default settings (otherwise no product will be found). There are two query
variants, either with <b>identifier</b> or <b>filename</b>:

<div class="code"><pre>
# North Carolina sample dataset example

# Sentinel-1, identifier= without ".SAFE" in the name
i.sentinel.download settings=credentials.txt \
  query='identifier=S1A_IW_GRDH_1SDV_20210130T231425_20210130T231450_036374_0444CC_0EA9' \
  producttype=GRD start=2021-01-01 end=2021-02-15 output=s1_data/

# Sentinel-1, filename= requires ".SAFE" in the name
i.sentinel.download settings=credentials.txt \
  query='filename=S1A_IW_GRDH_1SDV_20210130T231425_20210130T231450_036374_0444CC_0EA9.SAFE' \
  producttype=GRD start=2021-01-01 end=2021-02-15 output=s1_data/


# Sentinel-2, identifier= without ".SAFE" in the name
i.sentinel.download settings=credentials.txt \
  query='identifier=S2B_MSIL2A_20210120T155559_N0214_R054_T17SPV_20210120T201821' \
  producttype=S2MSI2A start=2021-01-01 end=2021-02-15 output=s2_data/

# Sentinel-2, filename= requires ".SAFE" in the name
i.sentinel.download settings=credentials.txt \
  query='filename=S2B_MSIL2A_20210120T155559_N0214_R054_T17SPV_20210120T201821.SAFE' \
  producttype=S2MSI2A start=2021-01-01 end=2021-02-15 output=s2_data/
</pre></div>

<p>
Example of downloading a single Sentinel product by scene name from
<b>Google Cloud Storage</b>:
<div class="code"><pre>
i.sentinel.download datasource=GCS start=2021-01-01 end=2021-02-15 producttype=S2MSI2A \
  query="filename=S2B_MSIL2A_20210120T155559_N0214_R054_T17SPV_20210120T201821.SAFE" settings=credentials.txt \
  output=s2_data/
</pre></div>

  <p>
  Example of downloading a single Sentinel product by identifier from
  <b>Google Cloud Storage</b>:
  <div class="code"><pre>
  # in this case, no settings file is required, because the identifier can be directly used to create a GCS download URL
  i.sentinel.download datasource=GCS query="identifier=S2B_MSIL2A_20210120T155559_N0214_R054_T17SPV_20210120T201821" \
    output=s2_data/
  </pre></div>

<p>
Example of downloading a single Sentinel product from <b>USGS Earth Explorer</b>
by the USGS-identifier:
<div class="code"><pre>
i.sentinel.download datasource=USGS_EE start=2017-09-01 end=2017-12-01 producttype=S2MSI1C \
  query="usgs_identifier=L1C_T32ULA_A003180_20171015T104525" settings=credentials.txt \
  output=s2_data/
</pre></div>

<p>
It is also possible to use the keywords filename/identifier in ESA formatting in <b>query</b>
when downloading from the <b>USGS Earth Explorer</b>:
<div class="code"><pre>
i.sentinel.download datasource=USGS_EE start=2017-10-01 end=2017-11-01 producttype=S2MSI1C \
  query='filename=S2B_MSIL1C_20171015T104009_N0205_R008_T32ULA_20171015T104525' settings=credentials.txt \
  output=s2_data/
</pre></div>


>>>>>>> f9d320e2
<h2>REQUIREMENTS</h2>

<ul>
    <li><a href="i.eodag.html">i.eodag</a></li>
    <li><a href="https://eodag.readthedocs.io/en/stable/getting_started_guide/install.html">EODAG library</a>
    (install with <code>pip install eodag</code>)</li>
</ul>

<h2>SEE ALSO</h2>

<em>
<a href="i.sentinel.html">Overview of i.sentinel toolset</a>
</em>
<p>
<em>
<a href="i.sentinel.import.html">i.sentinel.import</a>,
<a href="i.sentinel.preproc.html">i.sentinel.preproc</a>,
<a href="i.sentinel.mask.html">i.sentinel.mask</a>,
<a href="https://grass.osgeo.org/grass-stable/manuals/r.import.html">r.import</a>,
<a href="https://grass.osgeo.org/grass-stable/manuals/r.external.html">r.external</a>,
<a href="https://grass.osgeo.org/grass-stable/manuals/v.import.html">v.import</a>
</em>

<p>
Finding UUID by Sentinel scene name (example: 'S2B_MSIL2A_20190724T103029_N0213_R108_T32ULA_20190724T130550'):<br>
<ol>
<li>
Visit the following page:
<a href="https://browser.dataspace.copernicus.eu/">browser.dataspace.copernicus.eu</a><br>
</li>
<li>Go into the "Search" tab.</li>
<li>Paste Sentinel scene ID into the Search Box, and press Search.</li>
<li>A single scene should show up. Press the info icon on the bottom right of the scene.</li>
<li>The UUID is shown in the URL at the bottom of the scene window, between brackets.<br> (e.g. https://zipper.dataspace.copernicus.eu/odata/v1/Products(<b>3cfcc58f-8316-5df0-b55e-e1831e745b51</b>)/$value) so the UUID is <b>3cfcc58f-8316-5df0-b55e-e1831e745b51</b> in this case</li>
</ol>

<p>
See also <a href="https://training.gismentors.eu/grass-gis-workshop-jena/units/20.html">GRASS
GIS Workshop in Jena</a> for usage examples.

<h2>AUTHORS</h2>

Martin Landa, <a href="http://geomatics.fsv.cvut.cz/research/geoforall/">GeoForAll
Lab</a>, CTU in Prague, Czech Republic with support
of <a href="https://opengeolabs.cz/en/home/">OpenGeoLabs</a> company
<br>
Guido Riembauer, <a href="https://www.mundialis.de/">mundialis</a> (USGS and GCS provider support)
<br>
<a href="https://github.com/HamedElgizery" target="_blank">Hamed Elgizery</a>, Giza, Egypt. (EODAG Migration)<|MERGE_RESOLUTION|>--- conflicted
+++ resolved
@@ -278,107 +278,12 @@
 module.
 
 <h3>Download Sentinel products by ID</h3>
-
-<<<<<<< HEAD
 Example of downloading a single Sentinel product by ID:
-=======
-<div class="code"><pre>
-i.sentinel.download settings=credentials.txt uuid=6a10da0f-7777-4818-bc2c-4680e82297ac output=s2_data/
-</pre></div>
->>>>>>> f9d320e2
-
-<div class="code"><pre>
-<<<<<<< HEAD
-i.sentinel.download settings=credentials.txt id=S2B_MSIL2A_20180210T100139_N9999_R122_T32TQM_20221022T182154
+
+<div class="code"><pre>
+i.sentinel.download settings=credentials.txt id=S2B_MSIL2A_20180210T100139_N9999_R122_T32TQM_20221022T182154 output=s2_data/
 <pre></div>
 
-=======
-i.sentinel.download datasource=GCS settings=credentials.txt uuid=6a10da0f-7777-4818-bc2c-4680e82297ac output=s2_data/
-</pre></div>
-
-<p>
-Example of downloading a single Sentinel product by UUID from the <b>USGS Earth Explorer</b>:
-
-<div class="code"><pre>
-i.sentinel.download datasource=USGS_EE settings=credentials.txt uuid=2177169 output=s2_data/
-</pre></div>
-
-<h3>Download Sentinel products by scene name</h3>
-
-<em>i.sentinel.download</em> also allows downloading of Sentinel products
-by specifying a (list of) scene names (name of the SAFE.zip file). This operation is
-performed by the <b>query</b> option. Note that this option is mutually exclusive with
-all other filtering options.
-
-<p>
-Example of downloading a single Sentinel product by scene names (name of the SAFE.zip file).
-Importantly, the <b>producttype</b>, <b>start</b> and <b>end</b> date need to be specified to
-override the default settings (otherwise no product will be found). There are two query
-variants, either with <b>identifier</b> or <b>filename</b>:
-
-<div class="code"><pre>
-# North Carolina sample dataset example
-
-# Sentinel-1, identifier= without ".SAFE" in the name
-i.sentinel.download settings=credentials.txt \
-  query='identifier=S1A_IW_GRDH_1SDV_20210130T231425_20210130T231450_036374_0444CC_0EA9' \
-  producttype=GRD start=2021-01-01 end=2021-02-15 output=s1_data/
-
-# Sentinel-1, filename= requires ".SAFE" in the name
-i.sentinel.download settings=credentials.txt \
-  query='filename=S1A_IW_GRDH_1SDV_20210130T231425_20210130T231450_036374_0444CC_0EA9.SAFE' \
-  producttype=GRD start=2021-01-01 end=2021-02-15 output=s1_data/
-
-
-# Sentinel-2, identifier= without ".SAFE" in the name
-i.sentinel.download settings=credentials.txt \
-  query='identifier=S2B_MSIL2A_20210120T155559_N0214_R054_T17SPV_20210120T201821' \
-  producttype=S2MSI2A start=2021-01-01 end=2021-02-15 output=s2_data/
-
-# Sentinel-2, filename= requires ".SAFE" in the name
-i.sentinel.download settings=credentials.txt \
-  query='filename=S2B_MSIL2A_20210120T155559_N0214_R054_T17SPV_20210120T201821.SAFE' \
-  producttype=S2MSI2A start=2021-01-01 end=2021-02-15 output=s2_data/
-</pre></div>
-
-<p>
-Example of downloading a single Sentinel product by scene name from
-<b>Google Cloud Storage</b>:
-<div class="code"><pre>
-i.sentinel.download datasource=GCS start=2021-01-01 end=2021-02-15 producttype=S2MSI2A \
-  query="filename=S2B_MSIL2A_20210120T155559_N0214_R054_T17SPV_20210120T201821.SAFE" settings=credentials.txt \
-  output=s2_data/
-</pre></div>
-
-  <p>
-  Example of downloading a single Sentinel product by identifier from
-  <b>Google Cloud Storage</b>:
-  <div class="code"><pre>
-  # in this case, no settings file is required, because the identifier can be directly used to create a GCS download URL
-  i.sentinel.download datasource=GCS query="identifier=S2B_MSIL2A_20210120T155559_N0214_R054_T17SPV_20210120T201821" \
-    output=s2_data/
-  </pre></div>
-
-<p>
-Example of downloading a single Sentinel product from <b>USGS Earth Explorer</b>
-by the USGS-identifier:
-<div class="code"><pre>
-i.sentinel.download datasource=USGS_EE start=2017-09-01 end=2017-12-01 producttype=S2MSI1C \
-  query="usgs_identifier=L1C_T32ULA_A003180_20171015T104525" settings=credentials.txt \
-  output=s2_data/
-</pre></div>
-
-<p>
-It is also possible to use the keywords filename/identifier in ESA formatting in <b>query</b>
-when downloading from the <b>USGS Earth Explorer</b>:
-<div class="code"><pre>
-i.sentinel.download datasource=USGS_EE start=2017-10-01 end=2017-11-01 producttype=S2MSI1C \
-  query='filename=S2B_MSIL1C_20171015T104009_N0205_R008_T32ULA_20171015T104525' settings=credentials.txt \
-  output=s2_data/
-</pre></div>
-
-
->>>>>>> f9d320e2
 <h2>REQUIREMENTS</h2>
 
 <ul>
