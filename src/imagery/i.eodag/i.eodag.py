--- conflicted
+++ resolved
@@ -42,20 +42,6 @@
 # % guisection: Print
 # %end
 
-<<<<<<< HEAD
-=======
-# %flag
-# % key: e
-# % description: Extract the downloaded scenes, not considered unless provider is set
-# %end
-
-# %flag
-# % key: d
-# % description: Delete the product archive after downloading, not considered unless provider is set
-# %end
-
-
->>>>>>> 23ee0df0
 # OPTIONS
 # %option
 # % key: producttype
@@ -167,12 +153,8 @@
 
 # %option
 # % key: query
-<<<<<<< HEAD
 # % multiple: yes
-# % label: Extra searching parameters to use in query
-=======
 # % label: Extra searching parameters to use in the search
->>>>>>> 23ee0df0
 # % description: Note: Make sure to use provided options when possible, otherwise the values mignt not be recognized
 # % required: no
 # % guisection: Filter
@@ -215,16 +197,10 @@
 # %option G_OPT_F_OUTPUT
 # % key: save
 # % type: string
-<<<<<<< HEAD
-# % description: File name to save in (the format will be adjusted according to the file extension)
-# % label: Supported files extensions [geojson: Rreadable by i.eodag | json: Beautified]
-# % required: no
-# % guisection: Output
-=======
 # % description: File name to save the search results in (the format will be adjusted according to the file extension)
 # % label: Supported file extensions [geojson: Readable by i.eodag | json: Beautified]
-# % guisection: Save
->>>>>>> 23ee0df0
+# % required: no
+# % guisection: Output
 # %end
 
 # %option
