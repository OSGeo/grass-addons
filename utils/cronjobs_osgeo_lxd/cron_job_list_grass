--- conflicted
+++ resolved
@@ -24,19 +24,6 @@
 30 */12 * * * nice sh /home/neteler/cronjobs/hugo_clean_and_update_job.sh
 
 # weekly source snapshots (target dir: /var/www/code_and_data/)
-<<<<<<< HEAD
-30 02 * * 6 nice sh /home/neteler/cronjobs/cron_grass_main_src_snapshot.sh
-40 02 * * 6 nice sh /home/neteler/cronjobs/cron_grass_releasebranch_src_snapshot.sh
-50 02 * * 6 nice sh /home/neteler/cronjobs/cron_grass_legacy_releasebranch_src_snapshot.sh
-
-# daily Linux binary snapshots, also creates main manuals, addon manuals, and prog-manual (target dir: /var/www/code_and_data/)
-# old stable: G78
-05 05 * * * nice sh /home/neteler/cronjobs/cron_grass_legacy_releasebranch_build_binaries.sh > /var/www/code_and_data/grass-legacy/binary/linux/snapshot/build.log.txt 2>&1
-# stable: G82
-15 05 * * * nice sh /home/neteler/cronjobs/cron_grass_releasebranch_build_binaries.sh > /var/www/code_and_data/grass82/binary/linux/snapshot/build.log.txt 2>&1
-# dev: G83
-25 05 * * * nice sh /home/neteler/cronjobs/cron_grass_main_build_binaries.sh > /var/www/code_and_data/grass83/binary/linux/snapshot/build.log.txt 2>&1
-=======
 # legacy
 20 02 * * 6 nice sh /home/neteler/cronjobs/cron_grass_legacy_src_snapshot.sh
 # old stable
@@ -45,7 +32,6 @@
 40 02 * * 6 nice sh /home/neteler/cronjobs/cron_grass_new_current_src_snapshot.sh
 # preview
 50 02 * * 6 nice sh /home/neteler/cronjobs/cron_grass_preview_src_snapshot.sh
-
 
 # daily Linux binary snapshots, also creates main manuals, addon manuals, and prog-manual (target dir: /var/www/code_and_data/)
 # legacy
@@ -56,8 +42,6 @@
 10 06 * * * nice sh /home/neteler/cronjobs/cron_grass_new_current_build_binaries.sh > /var/www/code_and_data/grass83/binary/linux/snapshot/build.log.txt 2>&1
 # preview
 45 06 * * * nice sh /home/neteler/cronjobs/cron_grass_preview_build_binaries.sh > /var/www/code_and_data/grass84/binary/linux/snapshot/build.log.txt 2>&1
->>>>>>> 0065b084
-
 
 # generate osgeo_mailman_stats/ + email
 # ...note: runs as a root cronjob on osgeo6 machine (lists.osgeo.org server)